<<<<<<< HEAD
import webbrowser
=======
import sys
>>>>>>> 9c5b3328
import streamlit as st
from dotenv import load_dotenv
import logging
import os
import traceback
import utils
import importlib.util
<<<<<<< HEAD
import aworld.trace as trace
from trace_net import generate_trace_graph, generate_trace_graph_full
=======
>>>>>>> 9c5b3328

load_dotenv(os.path.join(os.getcwd(), ".env"))

logging.basicConfig(level=logging.INFO)
logger = logging.getLogger(__name__)

sys.path.insert(0, os.getcwd())

<<<<<<< HEAD
def agent_page(trace_id):
=======
def agent_page():
>>>>>>> 9c5b3328
    st.set_page_config(
        page_title="AWorld Agent",
        page_icon=":robot_face:",
        layout="wide",
    )
<<<<<<< HEAD
=======

    with st.sidebar:
        st.title("Agents List")

        for agent in utils.list_agents():
            if st.button(agent):
                st.session_state.selected_agent = agent
                st.rerun()
>>>>>>> 9c5b3328

    with st.sidebar:
        agent_list_tab, trace_tab = st.tabs(
            [
                "Agents List",
                "Trace"
            ]
        )
        with agent_list_tab:
            st.title("Agents List")
            for agent in utils.list_agents():
                if st.button(agent):
                    st.session_state.selected_agent = agent
                    st.rerun()

        with trace_tab:
            st.title("Trace")
            col1, col2 = st.columns([4, 1])
            with col1:
                generate_trace_graph(trace_id)
                st.components.v1.html(
                    open("trace_graph.html").read(), height=800)
            with col2:
                generate_trace_graph_full(trace_id)
                html_path = os.path.abspath('trace_graph_full.html')
                html_url = f"file://{html_path}"
                if st.button("全屏显示"):
                    if os.path.exists(html_path):
                        webbrowser.open_new_tab(html_url)
    if "selected_agent" not in st.session_state:
        st.session_state.selected_agent = None

    if st.session_state.selected_agent:
        agent_name = st.session_state.selected_agent
        st.title(f"AWorld Agent: {agent_name}")

        if prompt := st.chat_input("Input message here~"):

            with st.chat_message("user"):
                st.markdown(prompt)

            with st.chat_message("assistant"):
                agent_name = st.session_state.selected_agent
                agent_package_path = os.path.join(
                    os.path.dirname(os.path.abspath(__file__)),
                    "agent_deploy",
                    agent_name,
                )

                agent_module_file = os.path.join(agent_package_path, "agent.py")

                try:
                    spec = importlib.util.spec_from_file_location(
                        agent_name, agent_module_file
                    )

                    if spec is None or spec.loader is None:
                        logger.error(
                            f"Could not load spec for agent {agent_name} from {agent_module_file}"
                        )
                        st.error(f"Error: Could not load agent! {agent_name}")
                        return

                    agent_module = importlib.util.module_from_spec(spec)
                    spec.loader.exec_module(agent_module)
                except ModuleNotFoundError as e:
                    logger.error(f"Error loading agent {agent_name}, cwd:{os.getcwd()}, sys.path:{sys.path}: {traceback.format_exc()}")
                    st.error(f"Error: Could not load agent! {agent_name}")
                    return

                except Exception as e:
                    logger.error(
                        f"Error loading agent '{agent_name}': {traceback.format_exc()}"
                    )
                    st.error(f"Error: Could not load agent! {agent_name}")
                    return

                agent = agent_module.AWorldAgent()

                async def markdown_generator():
                    async with trace.span("start") as span:
                        trace_id = span.get_trace_id()
                        logger.info(f"trace_id={trace_id}")
                        async for line in agent.run(prompt):
                            yield f"\n{line}\n"

                st.write_stream(markdown_generator())
    else:
        st.title("AWorld Agent Chat Assistant")
        st.info("Please select an Agent from the left sidebar to start")


try:
    agent_page("e35df2ff9e82c41b0d2a5ed86436eb52")
except Exception as e:
    logger.error(f">>> Error: {traceback.format_exc()}")
    st.error(f"Error: {str(e)}")<|MERGE_RESOLUTION|>--- conflicted
+++ resolved
@@ -1,8 +1,4 @@
-<<<<<<< HEAD
-import webbrowser
-=======
 import sys
->>>>>>> 9c5b3328
 import streamlit as st
 from dotenv import load_dotenv
 import logging
@@ -10,11 +6,8 @@
 import traceback
 import utils
 import importlib.util
-<<<<<<< HEAD
 import aworld.trace as trace
 from trace_net import generate_trace_graph, generate_trace_graph_full
-=======
->>>>>>> 9c5b3328
 
 load_dotenv(os.path.join(os.getcwd(), ".env"))
 
@@ -23,27 +16,12 @@
 
 sys.path.insert(0, os.getcwd())
 
-<<<<<<< HEAD
 def agent_page(trace_id):
-=======
-def agent_page():
->>>>>>> 9c5b3328
     st.set_page_config(
         page_title="AWorld Agent",
         page_icon=":robot_face:",
         layout="wide",
     )
-<<<<<<< HEAD
-=======
-
-    with st.sidebar:
-        st.title("Agents List")
-
-        for agent in utils.list_agents():
-            if st.button(agent):
-                st.session_state.selected_agent = agent
-                st.rerun()
->>>>>>> 9c5b3328
 
     with st.sidebar:
         agent_list_tab, trace_tab = st.tabs(
