# coding: utf-8
# Copyright (c) 2025 inclusionAI.

from pathlib import Path
import os, sys
import json
import logging

# logger = logging.getLogger(__name__)

from aworld.agents.plan_agent import PlanAgent
from aworld.core.context.prompts.dynamic_variables import create_simple_field_getter
from aworld.core.context.prompts.string_prompt_template import StringPromptTemplate
from aworld.models.model_response import ModelResponse

# Add the project root to Python path
project_root = Path(__file__).parent.parent
sys.path.insert(0, str(project_root))

LLM_BASE_URL = "http://localhost:1234/v1" # "https://agi.alipay.com/api"
LLM_API_KEY = "sk-9329256ff1394003b6761615361a8f0f"
LLM_MODEL_NAME = "qwen/qwen3-1.7b" # "shangshu.claude-3.7-sonnet" #"DeepSeek-V3-Function-Call" # "QwQ-32B-Function-Call" # "shangshu.claude-3.7-sonnet"
# LLM_BASE_URL = "https://matrixllm.alipay.com/v1"
# LLM_API_KEY = "sk-5d0c421b87724cdd883cfa8e883998da"
# LLM_MODEL_NAME = "claude-3-7-sonnet-20250219"
os.environ["LLM_API_KEY"] = LLM_API_KEY
os.environ["LLM_BASE_URL"] = LLM_BASE_URL
os.environ["LLM_MODEL_NAME"] = LLM_MODEL_NAME
os.environ['GOOGLE_API_KEY'] = "AIzaSyDl7Axs2CyS0nvBJ47QL30t84N2-azuFNQ"
os.environ['TAVILY_API_KEY'] = "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"

from aworld.agents.llm_agent import Agent
from aworld.config.conf import AgentConfig, ContextRuleConfig, LlmCompressionConfig, ModelConfig, OptimizationConfig
from aworld.core.agent.swarm import Swarm, TeamSwarm
from aworld.runner import Runners
from examples.tools.common import Tools

plan_sys_prompt = """You are a strategic planning agent specialized in creating structured research plans. 

You need to create a plan using tool_calls.

Strategy:
1. use search_agent to search for "地平线公司的未来发展计划" and "Momenta公司的未来发展计划" to gather comprehensive information about future plans, at most search twice
2. use summary_agent to summary "地平线公司和Momenta公司的未来发展计划"

tools:
{tool_list}

Requirements:
1. The name in tool_calls must strictly use the name specified in tools
2. The content parameter in tool_calls is a json list like: ["地平线公司的未来发展计划"], but summary_agent only accept one content
3. **IMPORTANT: Goal Achievement Check**: If trajectories already contain the goal, don't return tool_call

trajectories:
{trajectories}
"""
plan_prompt = """Generate your plan:"""

search_sys_prompt = """You are a helpful search agent.

Conduct targeted aworld_search tools to gather the most recent, credible information on "{task}" and synthesize it into a verifiable text artifact.

Instructions:
- Query should ensure that the most current information is gathered. The current date is {current_date}.
- Conduct multiple, diverse searches to gather comprehensive information.
- Consolidate key findings while meticulously tracking the source(s) for each specific piece of information.
- The output should be a well-written summary or report based on your search findings. 
- Only include the information found in the search results, don't make up any information.
- answer should be in English
- search tool's input number is 1, and result number is 1
Research Topic:
{task}
"""
search_prompt = """
"""
"""Conduct targeted aworld_search tools to gather the most recent, credible information on "{task}" and synthesize it into a verifiable text artifact.

Instructions:
- Query should ensure that the most current information is gathered. The current date is {current_date}.
- Conduct multiple, diverse searches to gather comprehensive information.
- Consolidate key findings while meticulously tracking the source(s) for each specific piece of information.
- The output should be a well-written summary or report based on your search findings. 
- Only include the information found in the search results, don't make up any information.
- answer should be in English
- search tool's input number is 1, and result number is 1
Research Topic:
{task}
"""

summary_sys_prompt = """You are a helpful general summary agent.

You are an expert research assistant analyzing summaries about "{task}".

Instructions:
- Identify knowledge gaps or areas that need deeper exploration and generate a follow-up query. (1 or multiple).
- If provided summaries are sufficient to answer the user's question, don't generate a follow-up query.
- If there is a knowledge gap, generate a follow-up query that would help expand your understanding.
- Focus on technical details, implementation specifics, or emerging trends that weren't fully covered.
- answer should be in English
Requirements:
- Ensure the follow-up query is self-contained and includes necessary context for web search.

Output Format:
- Format your response as a JSON object with these exact keys:
   - "is_sufficient": true or false
   - "knowledge_gap": Describe what information is missing or needs clarification
   - "follow_up_queries": Write a specific question to address this gap

Example:
```
{{
    "is_sufficient": true, // or false
    "knowledge_gap": "The summary lacks information about performance metrics and benchmarks", // "" if is_sufficient is true
    "follow_up_queries": ["What are typical performance benchmarks and metrics used to evaluate [specific technology]?"] // [] if is_sufficient is true
}}
```

Reflect carefully on the Summaries to identify knowledge gaps and produce a follow-up query. Then, produce your output following this JSON format:

Summaries:
{trajectories}
"""
<<<<<<< HEAD
summary_prompt = """
"""
=======

"""创建解析函数的工厂函数"""
def parse_multiple_contents(llm_resp: ModelResponse):
    """解析包含多个内容的工具调用响应"""
    from aworld.core.agent.base import AgentResult
    from aworld.core.common import ActionModel
    
    if llm_resp.tool_calls is None or len(llm_resp.tool_calls) == 0:
        # 如果没有工具调用，返回AgentResult: is_call_tool=False
        return AgentResult(actions=[ActionModel(policy_info=llm_resp.content)], current_state="done", is_call_tool=False)

    actions = []
    
    # 遍历所有的tool_calls，而不是只处理第一个
    for tool_call in llm_resp.tool_calls:
        func_content = tool_call.function
        try:
            arguments = json.loads(func_content.arguments)
            
            # 检查是否有content参数，且content是列表
            if 'content' in arguments and isinstance(arguments['content'], list):
                contents = arguments['content']
                # 为每个content创建一个独立的ActionModel
                for content in contents:
                    new_arguments = {'content': content}
                    print(f"new_arguments: {new_arguments}")
                    actions.append(ActionModel(
                        tool_name=func_content.name,
                        tool_id=f"{tool_call.id}_{content}" if len(contents) > 1 else tool_call.id,
                        agent_name="planer_agent",  # 使用字符串避免循环引用
                        params=new_arguments,
                        policy_info=llm_resp.content or ""
                    ))
            else:
                # 如果content不是列表或不存在，直接使用原始参数
                actions.append(ActionModel(
                    tool_name=func_content.name,
                    tool_id=tool_call.id,
                    agent_name="planer_agent",
                    params=arguments,
                    policy_info=llm_resp.content or ""
                ))
                
        except Exception as e:
            print(f"Failed to parse tool call arguments: {tool_call}, error: {e}")
            # 跳过解析失败的tool_call，继续处理下一个
            continue
    
    print(f'Total tool_calls processed: {len(llm_resp.tool_calls)}')
    print(f'Total actions created: {len(actions)}')
    print(f'Actions: {actions}')
    
    return AgentResult(actions=actions, current_state=None)
    
>>>>>>> d9b5f660

# search and summary
if __name__ == "__main__":
    # need to set GOOGLE_API_KEY and GOOGLE_ENGINE_ID to use Google search.
    # os.environ['GOOGLE_API_KEY'] = ""
    # os.environ['GOOGLE_ENGINE_ID'] = ""

    agent_config = AgentConfig(
        # llm_provider="openai",
        llm_model_name=LLM_MODEL_NAME,
        llm_temperature=1,
        llm_base_url=LLM_BASE_URL,
        llm_api_key=LLM_API_KEY,
        # need to set llm_api_key for use LLM
    )

    summary = Agent(
        conf=agent_config,
        name="summary_agent",
        desc="summary_agent",
        system_prompt=summary_sys_prompt,
        # agent_prompt=summary_prompt,
    )

    search = Agent(
        conf=agent_config,
        name="search_agent",
        desc="search_agent",
        system_prompt=search_sys_prompt,
        # agent_prompt=search_prompt,
        tool_names=[Tools.SEARCH_API.value],
    )

    planer = PlanAgent(
        conf=agent_config,
        name="planer_agent",
        desc="planer_agent",
        system_prompt=plan_sys_prompt,
        agent_names=[search.id(), summary.id()],
        context_rule=ContextRuleConfig(
            optimization_config=OptimizationConfig(
                enabled=True,
                max_token_budget_ratio=1
            ),
            llm_compression_config=LlmCompressionConfig(
                enabled=True,
                trigger_compress_token_length=9600,
                compress_model=ModelConfig(
                    llm_model_name=LLM_MODEL_NAME,
                    llm_base_url=LLM_BASE_URL,
                    llm_api_key=LLM_API_KEY,
                    max_model_len=4096
                )
            )
        )
    )

    # default is workflow swarm
    # swarm = TeamSwarm(planer, search1, search2, summary, max_steps=1)
    swarm = Swarm(planer, search, summary, max_steps=1)

    prefix = ""
    # can special search google, wiki, duck go, or baidu. such as:
    # prefix = "search wiki: "
    res = Runners.sync_run(
        input=prefix + plan_prompt,
        swarm=swarm
    )
    print(res.answer)
<|MERGE_RESOLUTION|>--- conflicted
+++ resolved
@@ -120,65 +120,8 @@
 Summaries:
 {trajectories}
 """
-<<<<<<< HEAD
 summary_prompt = """
 """
-=======
-
-"""创建解析函数的工厂函数"""
-def parse_multiple_contents(llm_resp: ModelResponse):
-    """解析包含多个内容的工具调用响应"""
-    from aworld.core.agent.base import AgentResult
-    from aworld.core.common import ActionModel
-    
-    if llm_resp.tool_calls is None or len(llm_resp.tool_calls) == 0:
-        # 如果没有工具调用，返回AgentResult: is_call_tool=False
-        return AgentResult(actions=[ActionModel(policy_info=llm_resp.content)], current_state="done", is_call_tool=False)
-
-    actions = []
-    
-    # 遍历所有的tool_calls，而不是只处理第一个
-    for tool_call in llm_resp.tool_calls:
-        func_content = tool_call.function
-        try:
-            arguments = json.loads(func_content.arguments)
-            
-            # 检查是否有content参数，且content是列表
-            if 'content' in arguments and isinstance(arguments['content'], list):
-                contents = arguments['content']
-                # 为每个content创建一个独立的ActionModel
-                for content in contents:
-                    new_arguments = {'content': content}
-                    print(f"new_arguments: {new_arguments}")
-                    actions.append(ActionModel(
-                        tool_name=func_content.name,
-                        tool_id=f"{tool_call.id}_{content}" if len(contents) > 1 else tool_call.id,
-                        agent_name="planer_agent",  # 使用字符串避免循环引用
-                        params=new_arguments,
-                        policy_info=llm_resp.content or ""
-                    ))
-            else:
-                # 如果content不是列表或不存在，直接使用原始参数
-                actions.append(ActionModel(
-                    tool_name=func_content.name,
-                    tool_id=tool_call.id,
-                    agent_name="planer_agent",
-                    params=arguments,
-                    policy_info=llm_resp.content or ""
-                ))
-                
-        except Exception as e:
-            print(f"Failed to parse tool call arguments: {tool_call}, error: {e}")
-            # 跳过解析失败的tool_call，继续处理下一个
-            continue
-    
-    print(f'Total tool_calls processed: {len(llm_resp.tool_calls)}')
-    print(f'Total actions created: {len(actions)}')
-    print(f'Actions: {actions}')
-    
-    return AgentResult(actions=actions, current_state=None)
-    
->>>>>>> d9b5f660
 
 # search and summary
 if __name__ == "__main__":
