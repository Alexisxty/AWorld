# coding: utf-8
# Copyright (c) 2025 inclusionAI.
import abc
import json
import traceback
from typing import AsyncGenerator, Dict, Any, List, Union, Callable
from datetime import datetime

import aworld.trace as trace
from aworld.agents.parallel_llm_agent import ParallelizableAgent
from aworld.agents.serial_llm_agent import SerialableAgent
from aworld.config.conf import AgentConfig, ConfigDict, RunConfig
from aworld.core.agent.base import AgentFactory, BaseAgent, AgentResult, is_agent_by_name, is_agent
from aworld.core.common import Observation, ActionModel
from aworld.core.context.base import AgentContext
from aworld.core.context.base import Context
from aworld.core.event.base import Message, ToolMessage, Constants, AgentMessage
from aworld.core.memory import MemoryItem, MemoryConfig
from aworld.logs.util import logger
from aworld.models.llm import get_llm_model, call_llm_model, acall_llm_model, acall_llm_model_stream
from aworld.runners.hook.hooks import HookPoint
from aworld.utils.common import sync_exec
from aworld.agents.llm_agent import Agent
from aworld.runners.utils import choose_runners, execute_runner
from aworld.core.task import Task

# plan = Agent("")
# execute1 = Agent("")
# execute2 = Agent("")
# execute3 = Agent("")
# execute4 = Agent("")
# # 定义
# TeamSwarm(plan, execute1, execute2, execute3, execute4, build_type=GraphBuildType.TEAM)
#
# # 执行

class PlanAgent(Agent):
    def __init__(self, conf: Union[Dict[str, Any], ConfigDict, AgentConfig], **kwargs):
        super().__init__(conf, **kwargs)
        self.cur_action_step = 0
        self.max_steps = 10
        self.cur_step = 0

    async def async_run(self, message: Message, **kwargs) -> Message:
        """Execute the main logic of the plan agent, supporting parallel or serial execution of multiple actions.
        
        Args:
            message: Input message
            **kwargs: Additional parameters
            
        Returns:
            Message: Execution result message
        """
        self.context = message.context
        # Only init context if cur_step = 0
        if self.cur_step == 0:
            self._init_context(message.context)
        # Check if maximum steps reached
        if self.cur_step >= self.max_steps:
            logger.info(f"Maximum steps {self.max_steps} reached, stopping execution")
            return self._create_finished_message(message, "Maximum steps limit reached")

        observation = message.payload
        if not isinstance(observation, Observation):
            logger.warn(f"Invalid message payload, 'Observation' expected, got: {observation}")
            return self._create_finished_message(message, "Invalid message payload")

        actions = await self.async_policy(message.payload, **kwargs)
        if not actions:
            return self._create_finished_message(message, "No valid actions from llm response")
        self._llm = None
        # Create corresponding agents or tools based on actions
        agents, tools = await self._create_agents_and_tools(actions)

        # should stop
        if self._is_done(actions) or (not agents and not tools):
            logger.info("No more actions, all tasks completed.")
            return self._create_finished_message(message, actions)

        # todo: parallelize tool execution and agent execution
        tool_results = []
        if tools:
            tool_tasks = []
            # get tool results
            for action in tools:
                tool_tasks.append(self.fork_new_task(input=Observation(content=[action]), context=self.context))

            if not tool_tasks:
                raise RuntimeError("no tool task need to run in plan agent.")

            runners = await choose_runners(tool_tasks)
            res = await execute_runner(runners, RunConfig(reuse_process=False))

            for k, v in res.items():
                tool_results.append(ActionModel(agent_name=self.id(), policy_info=v.answer))
                self._save_action_trajectory(self.cur_action_step, v)
                # 获取对应的工具名称
                tool_name = tools[len(tool_results)-1].tool_name if len(tool_results) <= len(tools) else "unknown_tool"
                logger.info(f"Tool execution - Step {self.cur_action_step}, Tool: {tool_name}, Task: {k} -> Result: {v}")
                self.cur_action_step += 1

        agent_results = []
        # if agents:
        #     parallel_agents = []
        #     inputs = []
        #     for agent_action in agents:
        #         agent_name = agent_action.tool_name
        #         agent = AgentFactory.agent_instance(agent_name)
        #         agent = Agent(name=agent.name(), conf=agent.conf, system_prompt=agent.system_prompt,
        #                       agent_prompt=agent.agent_prompt)
        #         parallel_agents.append(agent)
        #         inputs.append(Observation(content=agent_action.params.get("content")))
        #     parallel_agent = ParallelizableAgent(conf=AgentConfig(), name="parallel", agents=parallel_agents)
        #     agent_results = await parallel_agent.run(inputs, self.context)

        if agents:
            parallel_agent_res = None
            # Decide whether to use parallel or serial execution
            agent_tasks = []
            for agent_action in agents:
                agent_name = agent_action.tool_name
                agent = AgentFactory.agent_instance(agent_name)
<<<<<<< HEAD
                input = agent_action.params['content'] # TODO: 需要修改
                agent_tasks.append(self.fork_new_task(input=input, agent=agent, context=self.context))
=======
                input = agent_action.params
                agent_tasks.append(Task(input=Observation(content=input), agent=agent, context=self.context))
>>>>>>> 8fcca839
                if not agent_tasks:
                    raise RuntimeError("no agent task need to run in plan agent.")

            if self._should_use_parallel(actions):
                agent_runners = await choose_runners(agent_tasks)
                parallel_agent_res = await execute_runner(agent_runners, RunConfig(reuse_process=False))

                for k, v in parallel_agent_res.items():
                    agent_results.append(ActionModel(agent_name=self.id(), policy_info=v.answer))
                    self._save_action_trajectory(self.cur_action_step, v)
                    # 获取对应的Agent名称
                    agent_name = agents[len(agent_results)-1].tool_name if len(agent_results) <= len(agents) else "unknown_agent"
                    logger.info(f"Parallel agent execution - Step {self.cur_action_step}, Agent: {agent_name}, Task: {k} -> Result: {v}")
                    self.cur_action_step += 1
                # logger.info("Using parallel execution mode")
                # parallel_agent = ParallelizableAgent(conf=self.conf, agents=agents)
                # parallel_agent_res = await parallel_agent.async_run(message, **kwargs)
            else:
                for task in agent_tasks:
                    agent_runners = await choose_runners([task])
                    agent_res = await execute_runner(agent_runners, RunConfig(reuse_process=False))

                    for k, v in agent_res.items():
                        agent_results.append(ActionModel(agent_name=task.agent.id(), policy_info=v.answer))
                        self._save_action_trajectory(self.cur_action_step, v)
                        # 使用task.agent获取Agent名称
                        agent_name = task.agent.id() if task.agent else "unknown_agent"
                        logger.info(f"Serial agent execution - Step {self.cur_action_step}, Agent: {agent_name}, Task: {k} -> Result: {v}")
                        self.cur_action_step += 1
                # logger.info("Using serial execution mode")
                # serial_agent = SerialableAgent(conf=self.conf, agents=agents)
                # parallel_agent_res = await serial_agent.async_run(message, **kwargs)

        # replan
        # Increment step counter
        self.cur_step += 1
        logger.info(f"Current execution step: {self.cur_step}/{self.max_steps}\ntrajectories: {self.context.trajectories}")
        # todo:
        #  1. update context
        #  2. build next step message from agent_results and tools_results
        next_message = self._actions_to_message(agent_results, tool_results, message)
        return await self.async_run(next_message, **kwargs)

    async def async_policy(self, observation: Observation, **kwargs) -> List[ActionModel]:
        # Otherwise, parse actions using LLM
        # Prepare LLM input
        llm_messages = await self._prepare_llm_input(observation)
        llm_response = None
        try:
            llm_response = await self._call_llm_model(observation, llm_messages, **kwargs)
        except Exception as e:
            logger.warn(traceback.format_exc())
            raise e
        finally:
            if llm_response:
                # update usage
                self.update_context_usage(used_context_length=llm_response.usage['total_tokens'])
                # update current step output
                self.update_llm_output(llm_response)

                use_tools = self.use_tool_list(llm_response)
                is_use_tool_prompt = len(use_tools) > 0
                if llm_response.error:
                    logger.info(f"llm result error: {llm_response.error}")
                else:
                    self.memory.add(MemoryItem(
                        content=llm_response.content,
                        metadata={
                            "role": "assistant",
                            "agent_name": self.id(),
                            "tool_calls": llm_response.tool_calls if not self.use_tools_in_prompt else use_tools,
                            "is_use_tool_prompt": is_use_tool_prompt if not self.use_tools_in_prompt else False
                        }
                    ))
            else:
                logger.error(f"{self.id()} failed to get LLM response")
                raise RuntimeError(f"{self.id()} failed to get LLM response")

        try:
            events = []
            async for event in self.run_hooks(self.context, HookPoint.POST_LLM_CALL):
                events.append(event)
        except Exception as e:
            logger.warn(traceback.format_exc())

        agent_result = sync_exec(self.resp_parse_func, llm_response)
        print(f"plan_agent.agent_result: {agent_result}")
        return agent_result.actions

    def fork_new_task(self, input, agent:Agent = None, context: Context = None):
        # Use the new deep_copy method for complete and generic copying
        new_context = context.deep_copy()
        new_task = Task(input=input, agent=agent, context=new_context)
        new_context.set_task(new_task)
        new_context.task_id = new_task.id
        return new_task

    def _save_action_trajectory(self, step, action: ActionModel):
        # 将agent_results和tool_results保存到trajectories中
        step_key = f"step_{step}"
        step_data = {
            "step": step,
            "action": action,
            "timestamp": datetime.now().isoformat(),
            "agent_name": self.id()
        }
        self.context.trajectories[step_key] = step_data

    async def _create_agents_and_tools(self, actions: List[ActionModel]):
        """Create corresponding agents or tools based on actions"""
        agents_and_tools = []
        agents = []
        tools = []
        
        for action in actions:
            try:
                if is_agent(action):
                    agents.append(action)
                elif action.tool_name:
                    tools.append(action)
            except Exception as e:
                logger.error(f"Failed to parse actions from actions to agent or tool: {e}")

        return agents, tools
        
    def _should_use_parallel(self, agent_tasks) -> bool:
        # return False
        """Decide whether to use parallel execution mode"""
        # More complex logic can be implemented based on actual requirements
        # For example: check if there are dependencies between actions
        
        # By default, use parallel mode if there are more than one action
        return len(agent_tasks) > 1

        
    def _is_done(self, actions: List[ActionModel]) -> bool:
        """Check if all tasks are completed"""
        return False
        
    def _create_finished_message(self, original_message: Message, result: Any) -> Message:
        """Create a message indicating task completion"""
        # Create a message containing the final result
        # todo: create message from context
        return AgentMessage(payload=result,
                            sender=self.id(),
                            receiver=self.id(),
                            session_id=self.context.session_id if self.context else "",
                            headers={"context": self.context})

    def _actions_to_message(self, agents_result_actions: List[ActionModel],tools_result_actions: List[ActionModel], original_message: Message) -> Message:
        """Convert actions to a new message"""
        # Create a new message containing actions
        new_message = AgentMessage(
            payload=Observation(content=agents_result_actions + tools_result_actions),
            sender=self.id(),
            receiver=self.id(),
            session_id=self.context.session_id,
            headers={"context": self.context}
        )
        return new_message<|MERGE_RESOLUTION|>--- conflicted
+++ resolved
@@ -120,13 +120,8 @@
             for agent_action in agents:
                 agent_name = agent_action.tool_name
                 agent = AgentFactory.agent_instance(agent_name)
-<<<<<<< HEAD
-                input = agent_action.params['content'] # TODO: 需要修改
+                input = agent_action.params
                 agent_tasks.append(self.fork_new_task(input=input, agent=agent, context=self.context))
-=======
-                input = agent_action.params
-                agent_tasks.append(Task(input=Observation(content=input), agent=agent, context=self.context))
->>>>>>> 8fcca839
                 if not agent_tasks:
                     raise RuntimeError("no agent task need to run in plan agent.")
 
