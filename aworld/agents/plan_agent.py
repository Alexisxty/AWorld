# coding: utf-8
# Copyright (c) 2025 inclusionAI.
import abc
import json
import os
import traceback
from pathlib import Path
from typing import AsyncGenerator, Dict, Any, List, Union, Callable
from datetime import datetime

from aworld.core.context.processor.llm_compressor import LLMCompressor
import aworld.trace as trace
from aworld.agents.parallel_llm_agent import ParallelizableAgent
from aworld.agents.serial_llm_agent import SerialableAgent
from aworld.config.conf import AgentConfig, ConfigDict, ModelConfig, RunConfig
from aworld.core.agent.base import AgentFactory, BaseAgent, AgentResult, is_agent_by_name, is_agent
from aworld.core.common import Observation, ActionModel
from aworld.core.context.base import AgentContext
from aworld.core.context.base import Context
from aworld.core.event.base import Message, ToolMessage, Constants, AgentMessage, TopicType
from aworld.core.memory import MemoryItem, MemoryConfig
from aworld.logs.util import logger
from aworld.models.llm import get_llm_model, call_llm_model, acall_llm_model, acall_llm_model_stream
from aworld.runner import Runners
from aworld.runners.hook.hooks import HookPoint
from aworld.utils.common import sync_exec
from aworld.agents.llm_agent import Agent
from aworld.runners.utils import choose_runners, execute_runner
from aworld.core.task import Task


simple_extract_prompt = """Please extract key information from the following JSON data, handle Unicode encoding and organize it into a structured text format.

**Requirements:**
1. Correctly decode Unicode characters, for example: \u5730 will be decoded to 地
2. Extract title, summary, and source for each entry
3. Remove duplicate and irrelevant content
4. Identify main topics and key information

**Output Format:**
Please provide a comprehensive text summary that includes:

1. **Main Topics Identified**: List the primary subjects covered in the data
2. **Key Information by Rank**: For each relevant entry, provide:
   - Rank and title
   - Key content points
   - Source information
3. **Overall Summary**: A concise summary of the most important findings
4. **Data Quality Assessment**: Brief evaluation of the information quality

**Guidelines:**
- Focus on the most relevant and high-quality information
- Skip entries that are clearly duplicates or low-quality
- Present information in a clear, readable format
- Use bullet points for better organization

Please process the following data:

{content}
"""

def compress_content(llm_config: ModelConfig, content: str) -> str:
    compressor = LLMCompressor(
        llm_config=llm_config,
        config={"compression_prompt": simple_extract_prompt}
    )
    return compressor.compress(content)


"""创建解析函数的工厂函数"""
def resp_parse_func(llm_resp):
    """解析包含多个内容的工具调用响应"""
    from aworld.core.agent.base import AgentResult
    from aworld.core.common import ActionModel

    if llm_resp.tool_calls is None or len(llm_resp.tool_calls) == 0:
        # 如果没有工具调用，返回空的AgentResult
        return AgentResult(actions=[], current_state=None)

    actions = []

    # 遍历所有的tool_calls，而不是只处理第一个
    for tool_call in llm_resp.tool_calls:
        func_content = tool_call.function
        try:
            arguments = json.loads(func_content.arguments)

            # 检查是否有content参数，且content是列表
            if 'content' in arguments and isinstance(arguments['content'], list):
                contents = arguments['content']
                # 为每个content创建一个独立的ActionModel
                for content in contents:
                    new_arguments = {'content': content}
                    actions.append(ActionModel(
                        tool_name=func_content.name,
                        tool_id=f"{tool_call.id}_{content}" if len(contents) > 1 else tool_call.id,
                        agent_name="planer_agent",  # 使用字符串避免循环引用
                        params=new_arguments,
                        policy_info=llm_resp.content or ""
                    ))
            else:
                # 如果content不是列表或不存在，直接使用原始参数
                actions.append(ActionModel(
                    tool_name=func_content.name,
                    tool_id=tool_call.id,
                    agent_name="planer_agent",
                    params=arguments,
                    policy_info=llm_resp.content or ""
                ))

        except Exception as e:
            print(f"Failed to parse tool call arguments: {tool_call}, error: {e}")
            # 跳过解析失败的tool_call，继续处理下一个
            continue
        
    logger.info(f'Total tool_calls processed: {len(llm_resp.tool_calls)}')
    logger.info(f'Total actions created: {len(actions)}')
    logger.info(f'Actions: {actions}')

    return AgentResult(actions=actions, current_state=None)

class PlanAgent(Agent):
    def __init__(self, conf: Union[Dict[str, Any], ConfigDict, AgentConfig], **kwargs):
        super().__init__(conf, **kwargs)
        self.cur_action_step = 0
        self.max_steps = 10
        self.cur_step = 0
<<<<<<< HEAD
        
        # 初始化trajectories文件相关属性
        self.trajectories_file = None
        self.written_trajectories = set()  # 记录已写入的trajectories key
=======
        self._finished = False
>>>>>>> d9b5f660

        # 结果解析函数
        self.resp_parse_func = resp_parse_func

    def _init_trajectories_file(self):
        """初始化trajectories文件路径"""
        # 创建trajectories目录
        trajectories_dir = Path("./trajectories")
        trajectories_dir.mkdir(exist_ok=True)
        
        # 使用session_id和timestamp生成唯一文件名
        timestamp = datetime.now().strftime("%Y%m%d_%H%M%S")
        session_id = getattr(self.context, 'session_id', 'unknown') if hasattr(self, 'context') and self.context else 'unknown'
        filename = f"plan_agent_{session_id}_{timestamp}.jsonl"
        self.trajectories_file = trajectories_dir / filename
        
        logger.info(f"Trajectories will be written to: {self.trajectories_file}")

    def _write_trajectories_incrementally(self):
        """增量写入context.trajectories到文件"""
        if not self.context or not hasattr(self.context, 'trajectories'):
            return
        
        if not self.trajectories_file:
            self._init_trajectories_file()
        
        # 获取新的trajectories entries
        new_entries = {}
        for key, value in self.context.trajectories.items():
            if key not in self.written_trajectories:
                new_entries[key] = value
                self.written_trajectories.add(key)
        
        # 如果有新的entries，写入文件
        if new_entries:
            try:
                with open(self.trajectories_file, 'a', encoding='utf-8') as f:
                    for key, value in new_entries.items():
                        # 创建包含step信息的记录
                        record = {
                            "step_key": key,
                            "step_data": value,
                            "global_step": self.cur_step,
                            "action_step": self.cur_action_step,
                            "agent_id": self.id(),
                            "session_id": getattr(self.context, 'session_id', 'unknown'),
                            "write_timestamp": datetime.now().isoformat()
                        }
                        # 每行写入一个JSON对象（JSONL格式）
                        f.write(json.dumps(record, ensure_ascii=False) + '\n')
                
                logger.info(f"Written {len(new_entries)} new trajectory entries to {self.trajectories_file}")
            except Exception as e:
                logger.error(f"Failed to write trajectories to file: {e}")

    async def async_run(self, message: Message, **kwargs) -> Message:
        self.context = message.context
        # Only init context if cur_step = 0
        if self.cur_step == 0:
            self._init_context(message.context)
            print(f"context_rule: {self.context_rule}")
            # 初始化trajectories文件
            self._init_trajectories_file()
        # Check if maximum steps reached
        if self.cur_step >= self.max_steps:
            logger.info(f"Maximum steps {self.max_steps} reached, stopping execution")
            # 写入最终的trajectories
            self._write_trajectories_incrementally()
            return self._create_finished_message(message, "Maximum steps limit reached")

        observation = message.payload
        if not isinstance(observation, Observation):
            logger.warn(f"Invalid message payload, 'Observation' expected, got: {observation}")
            return self._create_finished_message(message, "Invalid message payload")

        actions = await self.async_policy(message.payload, **kwargs)
        
        # 添加actions详细日志
        logger.info(f"plan_agent received {len(actions) if actions else 0} actions from async_policy")
        if actions:
            for i, action in enumerate(actions):
                logger.info(f"Action {i+1}: tool_name={action.tool_name}, params={action.params}")
        
        if not actions:
            # 写入trajectories后返回
            self._write_trajectories_incrementally()
            return self._create_finished_message(message, "No valid actions from llm response")
        self._llm = None
        # Create corresponding agents or tools based on actions
        agents, tools = await self._create_agents_and_tools(actions)

        # should stop
        if self._is_done(actions) or (not agents and not tools):
            logger.info("No more actions, all tasks completed.")
            # 写入trajectories后返回
            self._write_trajectories_incrementally()
            return self._create_finished_message(message, actions)

        # todo: parallelize tool execution and agent execution
        tool_results = []
        if tools:
            tool_tasks = []
            # get tool results
            for action in tools:
                tool_tasks.append(self.fork_new_task(input=Observation(content=[action]), context=self.context))

            if not tool_tasks:
                raise RuntimeError("no tool task need to run in plan agent.")

            runners = await choose_runners(tool_tasks)
            res = await execute_runner(runners, RunConfig(reuse_process=True))

            for k, v in res.items():
                tool_results.append(ActionModel(agent_name=self.id(), policy_info=v.answer))
                self._save_action_trajectory(self.cur_action_step, v)
                # 获取对应的工具名称
                tool_name = tools[len(tool_results)-1].tool_name if len(tool_results) <= len(tools) else "unknown_tool"
                logger.info(f"Tool execution - Step {self.cur_action_step}, Tool: {tool_name}, Task: {k} -> Result: {v}")
                self.cur_action_step += 1

        agent_results = []
        # if agents:
        #     parallel_agents = []
        #     inputs = []
        #     for agent_action in agents:
        #         agent_name = agent_action.tool_name
        #         agent = AgentFactory.agent_instance(agent_name)
        #         agent = Agent(name=agent.name(), conf=agent.conf, system_prompt=agent.system_prompt,
        #                       agent_prompt=agent.agent_prompt)
        #         parallel_agents.append(agent)
        #         inputs.append(Observation(content=agent_action.params.get("content")))
        #     parallel_agent = ParallelizableAgent(conf=AgentConfig(), name="parallel", agents=parallel_agents)
        #     agent_results = await parallel_agent.run(inputs, self.context)

        if agents:
            parallel_agent_res = None
            # Decide whether to use parallel or serial execution
            agent_tasks = []
            for agent_action in agents:
                agent_name = agent_action.tool_name
                agent = AgentFactory.agent_instance(agent_name)
                input = agent_action.params.get("content") # TODO: 需要修改
                agent_tasks.append(self.fork_new_task(input=input, agent=agent, context=self.context))
                if not agent_tasks:
                    raise RuntimeError("no agent task need to run in plan agent.")

            if self._should_use_parallel(actions):
                agent_runners = await choose_runners(agent_tasks)
                parallel_agent_res = await execute_runner(agent_runners, RunConfig(reuse_process=True))

                for k, v in parallel_agent_res.items():
                    agent_results.append(ActionModel(agent_name=self.id(), policy_info=v.answer))
                    self._save_action_trajectory(self.cur_action_step, v)
                    # 获取对应的Agent名称
                    agent_name = agents[len(agent_results)-1].tool_name if len(agent_results) <= len(agents) else "unknown_agent"
                    logger.info(f"Parallel agent execution - Step {self.cur_action_step}, Agent: {agent_name}, Task: {k} -> Result: {v}")
                    self.cur_action_step += 1
                # logger.info("Using parallel execution mode")
                # parallel_agent = ParallelizableAgent(conf=self.conf, agents=agents)
                # parallel_agent_res = await parallel_agent.async_run(message, **kwargs)
            else:
                for task in agent_tasks:
                    agent_runners = await choose_runners([task])
                    agent_res = await execute_runner(agent_runners, RunConfig(reuse_process=True))

                    for k, v in agent_res.items():
                        result = v.answer
                        # 压缩content
                        if self.context_rule.optimization_config.enabled:
                            logger.info(f'to compress result= {v.answer}')
                            compressed_result = compress_content(llm_config=self.context_rule.llm_compression_config.compress_model, content = v.answer)
                            result = compressed_result.compressed_content
                            logger.info(f'compressed_result= {result}')
                        agent_results.append(ActionModel(agent_name=task.agent.id(), policy_info=result))
                        self._save_action_trajectory(self.cur_action_step, result)
                        # 使用task.agent获取Agent名称
                        agent_name = task.agent.id() if task.agent else "unknown_agent"
                        logger.info(f"Serial agent execution - Step {self.cur_action_step}, Agent: {agent_name}, Task: {k} -> Result: {v}")
                        self.cur_action_step += 1
                # logger.info("Using serial execution mode")
                # serial_agent = SerialableAgent(conf=self.conf, agents=agents)
                # parallel_agent_res = await serial_agent.async_run(message, **kwargs)

        # replan
        # Increment step counter
        self.cur_step += 1
        logger.info(f"Current execution step: {self.cur_step}/{self.max_steps}\ntrajectories: {self.context.trajectories}")
        
        # 每个step结束后写入trajectories
        self._write_trajectories_incrementally()
        
        # todo:
        #  1. update context
        #  2. build next step message from agent_results and tools_results
        next_message = self._actions_to_message(agent_results, tool_results, message)
        return await self.async_run(next_message, **kwargs)

    async def async_policy(self, observation: Observation, **kwargs) -> List[ActionModel]:
        self._finished = False
        # Prepare LLM input
        llm_messages = await self._prepare_llm_input(observation)
        llm_response = None
        try:
            llm_response = await self._call_llm_model(observation, llm_messages, **kwargs)
        except Exception as e:
            logger.warn(traceback.format_exc())
            raise e
        finally:
            if llm_response:
                use_tools = self.use_tool_list(llm_response)
                is_use_tool_prompt = len(use_tools) > 0
                if llm_response.error:
                    logger.info(f"llm result error: {llm_response.error}")
                else:
                    self.memory.add(MemoryItem(
                        content=llm_response.content,
                        metadata={
                            "role": "assistant",
                            "agent_name": self.id(),
                            "tool_calls": llm_response.tool_calls if not self.use_tools_in_prompt else use_tools,
                            "is_use_tool_prompt": is_use_tool_prompt if not self.use_tools_in_prompt else False
                        }
                    ))
            else:
                logger.error(f"{self.id()} failed to get LLM response")
                raise RuntimeError(f"{self.id()} failed to get LLM response")

        try:
            events = []
            async for event in self.run_hooks(self.context, HookPoint.POST_LLM_CALL):
                events.append(event)
        except Exception as e:
            logger.warn(traceback.format_exc())

        self._save_action_trajectory(self.cur_action_step, llm_response.content)
        logger.info(f"Serial agent execution - Step {self.cur_action_step}, Agent: {self.name()}")
        self.cur_action_step += 1

        agent_result = sync_exec(self.resp_parse_func, llm_response)
<<<<<<< HEAD
        logger.debug(f"plan_agent.agent_result: {agent_result}")
=======
        print(f"plan_agent.agent_result: {agent_result}, agent._finished:{self._finished}")
        if agent_result and not agent_result.is_call_tool:
            self._finished = True
            return agent_result.actions
>>>>>>> d9b5f660
        return agent_result.actions

    def fork_new_task(self, input, agent:Agent = None, context: Context = None):
        # Use the new deep_copy method for complete and generic copying
        new_context = context.deep_copy()
        new_task = Task(input=input, agent=agent, context=new_context)
        new_context.set_task(new_task)
        new_context.task_id = new_task.id
        return new_task

    def _save_action_trajectory(self, step, action: ActionModel):
        # 将agent_results和tool_results保存到trajectories中
        step_key = f"step_{step}"
        step_data = {
            "step": step,
            "action": action,
            "timestamp": datetime.now().isoformat(),
            "agent_name": self.id()
        }
        self.context.trajectories[step_key] = step_data

    async def _create_agents_and_tools(self, actions: List[ActionModel]):
        """Create corresponding agents or tools based on actions"""
        agents_and_tools = []
        agents = []
        tools = []
        
        for action in actions:
            try:
                if is_agent(action):
                    agents.append(action)
                    logger.debug(f"Added action to agents: {action.tool_name}")
                elif action.tool_name:
                    tools.append(action)
                    logger.debug(f"Added action to tools: {action.tool_name}")
                else:
                    logger.warning(f"Action has no tool_name, skipping: {action}")
            except Exception as e:
                logger.error(f"Failed to parse actions from actions to agent or tool: {e}")
            if not action.agent_name:
                action.agent_name = self.id()

        logger.debug(f"Final split result - {len(agents)} agents, {len(tools)} tools")
        return agents, tools
        
    def _should_use_parallel(self, agent_tasks) -> bool:
        return False
        """Decide whether to use parallel execution mode"""
        # More complex logic can be implemented based on actual requirements
        # For example: check if there are dependencies between actions
        
        # By default, use parallel mode if there are more than one action
        return len(agent_tasks) > 1

        
    def _is_done(self, actions: List[ActionModel]) -> bool:
        """Check if all tasks are completed"""
        return self._finished

    def _create_finished_message(self, original_message: Message, result: Any) -> Message:
        """Create a message indicating task completion"""
        # Create a message containing the final result
        # todo: create message from context
        return Message(
                        category=Constants.TASK,
                        payload=result[0].policy_info,
                        sender=self.id(),
                        session_id=self.context.session_id,
                        topic=TopicType.FINISHED,
                        headers={"context": self.context}
                    )
        # return AgentMessage(payload=result,
        #                     sender=self.id(),
        #                     receiver=self.id(),
        #                     session_id=self.context.session_id if self.context else "",
        #                     headers={"context": self.context})

    def _actions_to_message(self, agents_result_actions: List[ActionModel],tools_result_actions: List[ActionModel], original_message: Message) -> Message:
        """Convert actions to a new message"""
        # Create a new message containing actions
        content_list = []
        content_list.extend(agents_result_actions)
        content_list.extend(tools_result_actions)
        new_message = AgentMessage(
            payload=Observation(content=json.dumps([content.model_dump() for content in content_list], ensure_ascii=False)),
            sender=self.id(),
            receiver=self.id(),
            session_id=self.context.session_id,
            headers={"context": self.context}
        )
        return new_message
<|MERGE_RESOLUTION|>--- conflicted
+++ resolved
@@ -68,29 +68,30 @@
 
 
 """创建解析函数的工厂函数"""
-def resp_parse_func(llm_resp):
+def parse_multiple_contents(llm_resp: ModelResponse):
     """解析包含多个内容的工具调用响应"""
     from aworld.core.agent.base import AgentResult
     from aworld.core.common import ActionModel
-
+    
     if llm_resp.tool_calls is None or len(llm_resp.tool_calls) == 0:
-        # 如果没有工具调用，返回空的AgentResult
-        return AgentResult(actions=[], current_state=None)
+        # 如果没有工具调用，返回AgentResult: is_call_tool=False
+        return AgentResult(actions=[ActionModel(policy_info=llm_resp.content)], current_state="done", is_call_tool=False)
 
     actions = []
-
+    
     # 遍历所有的tool_calls，而不是只处理第一个
     for tool_call in llm_resp.tool_calls:
         func_content = tool_call.function
         try:
             arguments = json.loads(func_content.arguments)
-
+            
             # 检查是否有content参数，且content是列表
             if 'content' in arguments and isinstance(arguments['content'], list):
                 contents = arguments['content']
                 # 为每个content创建一个独立的ActionModel
                 for content in contents:
                     new_arguments = {'content': content}
+                    print(f"new_arguments: {new_arguments}")
                     actions.append(ActionModel(
                         tool_name=func_content.name,
                         tool_id=f"{tool_call.id}_{content}" if len(contents) > 1 else tool_call.id,
@@ -107,16 +108,16 @@
                     params=arguments,
                     policy_info=llm_resp.content or ""
                 ))
-
+                
         except Exception as e:
             print(f"Failed to parse tool call arguments: {tool_call}, error: {e}")
             # 跳过解析失败的tool_call，继续处理下一个
             continue
-        
-    logger.info(f'Total tool_calls processed: {len(llm_resp.tool_calls)}')
-    logger.info(f'Total actions created: {len(actions)}')
-    logger.info(f'Actions: {actions}')
-
+    
+    print(f'Total tool_calls processed: {len(llm_resp.tool_calls)}')
+    print(f'Total actions created: {len(actions)}')
+    print(f'Actions: {actions}')
+    
     return AgentResult(actions=actions, current_state=None)
 
 class PlanAgent(Agent):
@@ -125,17 +126,15 @@
         self.cur_action_step = 0
         self.max_steps = 10
         self.cur_step = 0
-<<<<<<< HEAD
         
         # 初始化trajectories文件相关属性
         self.trajectories_file = None
         self.written_trajectories = set()  # 记录已写入的trajectories key
-=======
-        self._finished = False
->>>>>>> d9b5f660
 
         # 结果解析函数
         self.resp_parse_func = resp_parse_func
+
+        self._finished = False
 
     def _init_trajectories_file(self):
         """初始化trajectories文件路径"""
@@ -372,14 +371,10 @@
         self.cur_action_step += 1
 
         agent_result = sync_exec(self.resp_parse_func, llm_response)
-<<<<<<< HEAD
-        logger.debug(f"plan_agent.agent_result: {agent_result}")
-=======
-        print(f"plan_agent.agent_result: {agent_result}, agent._finished:{self._finished}")
+        logger.debug(f"plan_agent.agent_result: {agent_result}, agent._finished:{self._finished}")
         if agent_result and not agent_result.is_call_tool:
             self._finished = True
             return agent_result.actions
->>>>>>> d9b5f660
         return agent_result.actions
 
     def fork_new_task(self, input, agent:Agent = None, context: Context = None):
