# coding: utf-8
# Copyright (c) 2025 inclusionAI.
<<<<<<< HEAD
=======
import abc
import asyncio
>>>>>>> d475aacd
import json
import time
import traceback
import uuid
from collections import OrderedDict
from typing import Dict, Any, List, Union, Callable

import aworld.trace as trace
from aworld.config import ToolConfig
from aworld.config.conf import AgentConfig, ConfigDict, ContextRuleConfig, OptimizationConfig, \
    LlmCompressionConfig
from aworld.core.agent.agent_desc import get_agent_desc
from aworld.core.agent.base import BaseAgent, AgentResult, is_agent_by_name, is_agent
from aworld.core.common import Observation, ActionModel
from aworld.core.context.base import AgentContext
from aworld.core.context.base import Context
from aworld.core.context.processor.prompt_processor import PromptProcessor
from aworld.core.event import eventbus
from aworld.core.event.base import Message, ToolMessage, Constants, AgentMessage
from aworld.core.memory import MemoryConfig, MemoryBase
from aworld.core.tool.base import ToolFactory, AsyncTool, Tool
from aworld.core.tool.tool_desc import get_tool_desc
from aworld.events.util import send_message
from aworld.logs.util import logger, color_log, Color, trace_logger
from aworld.mcp_client.utils import sandbox_mcp_tool_desc_transform
from aworld.memory.main import MemoryFactory
from aworld.memory.models import MessageMetadata, MemoryAIMessage, MemoryToolMessage, MemoryHumanMessage, \
    MemorySystemMessage, MemoryMessage
from aworld.models.llm import get_llm_model, call_llm_model, acall_llm_model, acall_llm_model_stream
from aworld.models.model_response import ModelResponse, ToolCall
from aworld.models.utils import tool_desc_transform, agent_desc_transform
from aworld.output import Outputs
from aworld.output.base import StepOutput, MessageOutput
from aworld.runners.hook.hooks import HookPoint
from aworld.utils.common import sync_exec, nest_dict_counter


class Agent(BaseAgent[Observation, List[ActionModel]]):
    """Basic agent for unified protocol within the framework."""

    def __init__(self,
                 conf: Union[Dict[str, Any], ConfigDict, AgentConfig],
                 resp_parse_func: Callable[..., Any] = None,
                 memory: MemoryBase = None,
                 **kwargs):
        """A api class implementation of agent, using the `Observation` and `List[ActionModel]` protocols.

        Args:
            conf: Agent config, supported AgentConfig, ConfigDict or dict.
            resp_parse_func: Response parse function for the agent standard output, transform llm response.
        """
        super(Agent, self).__init__(conf, **kwargs)
        conf = self.conf
        self.model_name = conf.llm_config.llm_model_name if conf.llm_config.llm_model_name else conf.llm_model_name
        self._llm = None
        if memory:
            self.memory = memory
        else:
            self.memory = MemoryFactory.from_config(MemoryConfig(provider="inmemory"))
        self.system_prompt: str = kwargs.pop("system_prompt") if kwargs.get("system_prompt") else conf.system_prompt
        self.agent_prompt: str = kwargs.get("agent_prompt") if kwargs.get("agent_prompt") else conf.agent_prompt

        self.event_driven = kwargs.pop('event_driven', conf.get('event_driven', False))
        self.handler: Callable[..., Any] = kwargs.get('handler')

        self.need_reset = kwargs.get('need_reset') if kwargs.get('need_reset') else conf.need_reset
        # whether to keep contextual information, False means keep, True means reset in every step by the agent call
        self.step_reset = kwargs.get('step_reset') if kwargs.get('step_reset') else True
        # tool_name: [tool_action1, tool_action2, ...]
        self.black_tool_actions: Dict[str, List[str]] = kwargs.get("black_tool_actions") if kwargs.get(
            "black_tool_actions") else conf.get('black_tool_actions', {})
        self.resp_parse_func = resp_parse_func if resp_parse_func else self.response_parse
        self.history_messages = kwargs.get("history_messages") if kwargs.get("history_messages") else 100
        self.use_tools_in_prompt = kwargs.get('use_tools_in_prompt', conf.use_tools_in_prompt)
        self.context_rule = kwargs.get("context_rule") if kwargs.get("context_rule") else conf.context_rule
        self.tools_instances = {}
        self.tools_conf = {}



    def reset(self, options: Dict[str, Any]):
        logger.info("[LLM_AGENT] reset start")
        super().reset(options)
        if self.memory:
            # self.memory.delete_items(message_type='message', session_id=self._agent_context.get_task().session_id, task_id=self._agent_context.get_task().id, filters={"user_id": self._agent_context.get_user()})
            if self._agent_context:
                session_id = self._agent_context.get_task().session_id
                task_id = self._agent_context.get_task().id
                user_id = self._agent_context.get_user()
                self.memory.delete_items(message_type='message', session_id=session_id, task_id=task_id, filters={"user_id": user_id})

        else:
            self.memory = MemoryFactory.from_config(MemoryConfig(provider=options.pop("memory_store") if options.get("memory_store") else "inmemory"))
        logger.info("[LLM_AGENT] reset finished")

    def set_tools_instances(self, tools, tools_conf):
        self.tools_instances = tools
        self.tools_conf = tools_conf

    @property
    def llm(self):
        # lazy
        if self._llm is None:
            llm_config = self.conf.llm_config or None
            conf = llm_config if llm_config and (
                    llm_config.llm_provider or llm_config.llm_base_url or llm_config.llm_api_key or llm_config.llm_model_name) else self.conf
            self._llm = get_llm_model(conf)
        return self._llm

    def _env_tool(self):
        """Description of agent as tool."""
        return tool_desc_transform(get_tool_desc(),
                                   tools=self.tool_names if self.tool_names else [],
                                   black_tool_actions=self.black_tool_actions)

    def _handoffs_agent_as_tool(self):
        """Description of agent as tool."""
        return agent_desc_transform(get_agent_desc(),
                                    agents=self.handoffs if self.handoffs else [])

    def _mcp_is_tool(self):
        """Description of mcp servers are tools."""
        try:
            return sync_exec(sandbox_mcp_tool_desc_transform, self.mcp_servers, self.mcp_config)
        except Exception as e:
            logger.error(f"mcp_is_tool error: {traceback.format_exc()}")
            return []

    def desc_transform(self):
        """Transform of descriptions of supported tools, agents, and MCP servers in the framework to support function calls of LLM."""

        # Stateless tool
        self.tools = self._env_tool()
        # Agents as tool
        self.tools.extend(self._handoffs_agent_as_tool())
        # MCP servers are tools
        self.tools.extend(self._mcp_is_tool())
        # load to context
        self.agent_context.set_tools(self.tools)
        return self.tools

    async def async_desc_transform(self):
        """Transform of descriptions of supported tools, agents, and MCP servers in the framework to support function calls of LLM."""

        # Stateless tool
        self.tools = self._env_tool()
        # Agents as tool
        self.tools.extend(self._handoffs_agent_as_tool())
        # MCP servers are tools
        # todo sandbox
        if self.sandbox:
            sand_box = self.sandbox
            mcp_tools = await sand_box.mcpservers.list_tools()
            self.tools.extend(mcp_tools)
        else:
            self.tools.extend(await sandbox_mcp_tool_desc_transform(self.mcp_servers, self.mcp_config))
        # load to agent context
        self.agent_context.set_tools(self.tools)

    def messages_transform(self,
                           content: str,
                           image_urls: List[str] = None,
                           observation: Observation = None,
                           **kwargs):
        """Transform the original content to LLM messages of native format.

        Args:
            content: User content.
            image_urls: List of images encoded using base64.
            sys_prompt: Agent system prompt.
            max_step: The maximum list length obtained from memory.
        Returns:
            Message list for LLM.
        """
        agent_prompt = self.agent_context.agent_prompt
        messages = []

        ## append sys_prompt to memory
        sys_prompt = self.agent_context.system_prompt
        if sys_prompt:
            self._add_system_message_to_memory()

        ## append observation to memory
        if observation.is_tool_result:
            for action_item in observation.action_result:
                content = action_item.content
                tool_call_id = action_item.tool_call_id
                self._add_tool_result_to_memory(tool_call_id, content)
        else:
            content = observation.content
            if agent_prompt and '{task}' in agent_prompt:
                content = agent_prompt.format(task=content)
            if image_urls:
                urls = [{'type': 'text', 'text': content}]
                for image_url in image_urls:
                    urls.append({'type': 'image_url', 'image_url': {"url": image_url}})
                content = urls
            self._add_human_input_to_memory(content)


        ## from memory get last n messages
        histories = self.memory.get_last_n(self.history_messages, filters={
            "agent_id": self._agent_context.agent_id,
            "session_id": self._agent_context._context.session_id,
            "task_id": self._agent_context._context.task_id,
            "message_type": "message"
        })
        if histories:
            # default use the first tool call
            for history in histories:
                if isinstance(history, MemoryMessage):
                    messages.append(history.to_openai_message())
                else:
                    if not self.use_tools_in_prompt and "tool_calls" in history.metadata and history.metadata[
                        'tool_calls']:
                        messages.append({'role': history.metadata['role'], 'content': history.content,
                                         'tool_calls': [history.metadata["tool_calls"][0]]})
                    else:
                        messages.append({'role': history.metadata['role'], 'content': history.content,
                                         "tool_call_id": history.metadata.get("tool_call_id")})

        ## truncate and other process
        try:
            messages = self._process_messages(messages=messages, agent_context=self.agent_context, context=self.context)
        except Exception as e:
            logger.warning(f"Failed to process messages in messages_transform: {e}")
            logger.debug(f"Process messages error details: {traceback.format_exc()}")
        self.agent_context.set_messages(messages)
        return messages

    def use_tool_list(self, resp: ModelResponse) -> List[Dict[str, Any]]:
        tool_list = []
        try:
            if resp and hasattr(resp, 'content') and resp.content:
                content = resp.content.strip()
            else:
                return tool_list
            content = content.replace('\n', '').replace('\r', '')
            response_json = json.loads(content)
            if "use_tool_list" in response_json:
                use_tool_list = response_json["use_tool_list"]
                if use_tool_list:
                    for use_tool in use_tool_list:
                        tool_name = use_tool["tool"]
                        arguments = use_tool["arguments"]
                        if tool_name and arguments:
                            tool_list.append(use_tool)

            return tool_list
        except Exception as e:
            logger.debug(f"tool_parse error, content: {resp.content}, \nerror msg: {traceback.format_exc()}")
            return tool_list

    def response_parse(self, resp: ModelResponse) -> AgentResult:
        """Default parse response by LLM."""
        results = []
        if not resp:
            logger.warning("LLM no valid response!")
            return AgentResult(actions=[], current_state=None)

        use_tool_list = self.use_tool_list(resp)
        is_call_tool = False
        content = '' if resp.content is None else resp.content
        if resp.tool_calls:
            is_call_tool = True
            for tool_call in resp.tool_calls:
                full_name: str = tool_call.function.name
                if not full_name:
                    logger.warning("tool call response no tool name.")
                    continue
                try:
                    params = json.loads(tool_call.function.arguments)
                except:
                    logger.warning(f"{tool_call.function.arguments} parse to json fail.")
                    params = {}
                # format in framework
                names = full_name.split("__")
                tool_name = names[0]
                if is_agent_by_name(tool_name):
                    param_info = params.get('content', "") + ' ' + params.get('info', '')
                    results.append(ActionModel(tool_name=tool_name,
                                               tool_call_id=tool_call.id,
                                               agent_name=self.id(),
                                               params=params,
                                               policy_info=content + param_info))
                else:
                    action_name = '__'.join(names[1:]) if len(names) > 1 else ''
                    results.append(ActionModel(tool_name=tool_name,
                                               tool_call_id=tool_call.id,
                                               action_name=action_name,
                                               agent_name=self.id(),
                                               params=params,
                                               policy_info=content))
        elif use_tool_list and len(use_tool_list) > 0:
            is_call_tool = True
            for use_tool in use_tool_list:
                full_name = use_tool["tool"]
                if not full_name:
                    logger.warning("tool call response no tool name.")
                    continue
                params = use_tool["arguments"]
                if not params:
                    logger.warning("tool call response no tool params.")
                    continue
                names = full_name.split("__")
                tool_name = names[0]
                if is_agent_by_name(tool_name):
                    param_info = params.get('content', "") + ' ' + params.get('info', '')
                    results.append(ActionModel(tool_name=tool_name,
                                               tool_call_id=use_tool.get('id'),
                                               agent_name=self.id(),
                                               params=params,
                                               policy_info=content + param_info))
                else:
                    action_name = '__'.join(names[1:]) if len(names) > 1 else ''
                    results.append(ActionModel(tool_name=tool_name,
                                               tool_call_id=use_tool.get('id'),
                                               action_name=action_name,
                                               agent_name=self.id(),
                                               params=params,
                                               policy_info=content))
        else:
            if content:
                content = content.replace("```json", "").replace("```", "")
            # no tool call, agent name is itself.
            results.append(ActionModel(agent_name=self.id(), policy_info=content))
        return AgentResult(actions=results, current_state=None, is_call_tool=is_call_tool)

    def _log_messages(self, messages: List[Dict[str, Any]]) -> None:
        """Log the sequence of messages for debugging purposes"""
        logger.info(f"[agent] Invoking LLM with {len(messages)} messages:")
        for i, msg in enumerate(messages):
            prefix = msg.get('role')
            logger.info(f"[agent] Message {i + 1}: {prefix} ===================================")
            if isinstance(msg['content'], list):
                for item in msg['content']:
                    if item.get('type') == 'text':
                        logger.info(f"[agent] Text content: {item.get('text')}")
                    elif item.get('type') == 'image_url':
                        image_url = item.get('image_url', {}).get('url', '')
                        if image_url.startswith('data:image'):
                            logger.info(f"[agent] Image: [Base64 image data]")
                        else:
                            logger.info(f"[agent] Image URL: {image_url[:30]}...")
            else:
                content = str(msg['content'])
                chunk_size = 500
                for j in range(0, len(content), chunk_size):
                    chunk = content[j:j + chunk_size]
                    if j == 0:
                        logger.info(f"[agent] Content: {chunk}")
                    else:
                        logger.info(f"[agent] Content (continued): {chunk}")

            if 'tool_calls' in msg and msg['tool_calls']:
                for tool_call in msg.get('tool_calls'):
                    if isinstance(tool_call, dict):
                        logger.info(f"[agent] Tool call: {tool_call.get('function', {}).get('name', {})} - ID: {tool_call.get('id')}")
                        args = str(tool_call.get('function', {}).get('arguments', {}))[:1000]
                        logger.info(f"[agent] Tool args: {args}...")
                    elif isinstance(tool_call, ToolCall):
                        logger.info(f"[agent] Tool call: {tool_call.function.name} - ID: {tool_call.id}")
                        args = str(tool_call.function.arguments)[:1000]
                        logger.info(f"[agent] Tool args: {args}...")

    def _agent_result(self, actions: List[ActionModel], caller: str):
        if not actions:
            raise Exception(f'{self.id()} no action decision has been made.')

        tools = OrderedDict()
        agents = []
        for action in actions:
            if is_agent(action):
                agents.append(action)
            else:
                if action.tool_name not in tools:
                    tools[action.tool_name] = []
                tools[action.tool_name].append(action)

        _group_name = None
        # agents and tools exist simultaneously, more than one agent/tool name
        if (agents and tools) or len(agents) > 1 or len(tools) > 1:
            _group_name = f"{self.id()}_{uuid.uuid1().hex}"

        # complex processing
        if _group_name:
            logger.warning(f"more than one agent an tool causing confusion, will choose the first one. {agents}")
            agents = [agents[0]] if agents else []
            for _, v in tools.items():
                actions = v
                break

        if agents:
            return AgentMessage(payload=actions,
                                caller=caller,
                                sender=self.id(),
                                receiver=actions[0].tool_name,
                                session_id=self.context.session_id if self.context else "",
                                headers={"context": self.context})
        else:
            return ToolMessage(payload=actions,
                               caller=caller,
                               sender=self.id(),
                               receiver=actions[0].tool_name,
                               session_id=self.context.session_id if self.context else "",
                               headers={"context": self.context})

    def post_run(self, policy_result: List[ActionModel], policy_input: Observation) -> Message:
        return self._agent_result(
            policy_result,
            policy_input.from_agent_name if policy_input.from_agent_name else policy_input.observer
        )

    async def async_post_run(self, policy_result: List[ActionModel], policy_input: Observation) -> Message:
        return self._agent_result(
            policy_result,
            policy_input.from_agent_name if policy_input.from_agent_name else policy_input.observer
        )

    def policy(self, observation: Observation, info: Dict[str, Any] = {}, **kwargs) -> List[ActionModel]:
        """The strategy of an agent can be to decide which tools to use in the environment, or to delegate tasks to other agents.

        Args:
            observation: The state observed from tools in the environment.
            info: Extended information is used to assist the agent to decide a policy.

        Returns:
            ActionModel sequence from agent policy
        """
        output = None
        if kwargs.get("output") and isinstance(kwargs.get("output"), StepOutput):
            output = kwargs["output"]

        # Get current step information for trace recording
        step = kwargs.get("step", 0)
        exp_id = kwargs.get("exp_id", None)
        source_span = trace.get_current_span()

        if hasattr(observation, 'context') and observation.context:
            self.task_histories = observation.context

        try:
            self._run_hooks_sync(self.context, HookPoint.PRE_LLM_CALL)
        except Exception as e:
            logger.warn(traceback.format_exc())

        self._finished = False
        self.desc_transform()
        images = observation.images if self.conf.use_vision else None
        if self.conf.use_vision and not images and observation.image:
            images = [observation.image]
            observation.images = images
        messages = self.messages_transform(content=observation.content,
                                           image_urls=observation.images,
                                           observation=observation)

        self._log_messages(messages)

        llm_response = None
        span_name = f"llm_call_{exp_id}"
        serializable_messages = self._to_serializable(messages)
        with trace.span(span_name) as llm_span:
            llm_span.set_attributes({
                "exp_id": exp_id,
                "step": step,
                "messages": json.dumps(serializable_messages, ensure_ascii=False)
            })
            if source_span:
                source_span.set_attribute("messages", json.dumps(serializable_messages, ensure_ascii=False))

            try:
                llm_response = call_llm_model(
                    self.llm,
                    messages=messages,
                    model=self.model_name,
                    temperature=self.conf.llm_config.llm_temperature,
                    tools=self.tools if not self.use_tools_in_prompt and self.tools else None
                )

                logger.info(f"Execute response: {llm_response.message}")
            except Exception as e:
                logger.warn(traceback.format_exc())
                raise e
            finally:
                if llm_response:
                    # update usage
                    self.update_context_usage(used_context_length=llm_response.usage['total_tokens'])
                    # update current step output
                    self.update_llm_output(llm_response)
                    if llm_response.error:
                        logger.info(f"llm result error: {llm_response.error}")
                    else:
                        self._add_llm_response_to_memory(llm_response)
                        # rewrite
                        self.context.context_info[self.id()] = info
                else:
                    logger.error(f"{self.id()} failed to get LLM response")
                    raise RuntimeError(f"{self.id()} failed to get LLM response")

        try:
            self._run_hooks_sync(self.context, HookPoint.POST_LLM_CALL)
        except Exception as e:
            logger.warn(traceback.format_exc())

        agent_result = sync_exec(self.resp_parse_func, llm_response)
        if not agent_result.is_call_tool:
            self._finished = True

        if output:
            output.add_part(MessageOutput(source=llm_response, json_parse=False))
            output.mark_finished()
        return agent_result.actions

    async def async_policy(self, observation: Observation, info: Dict[str, Any] = {}, **kwargs) -> List[ActionModel]:
        """The strategy of an agent can be to decide which tools to use in the environment, or to delegate tasks to other agents.

        Args:
            observation: The state observed from tools in the environment.
            info: Extended information is used to assist the agent to decide a policy.

        Returns:
            ActionModel sequence from agent policy
        """
        outputs = None
        if kwargs.get("outputs") and isinstance(kwargs.get("outputs"), Outputs):
            outputs = kwargs.get("outputs")

        # Get current step information for trace recording
        source_span = trace.get_current_span()

        if hasattr(observation, 'context') and observation.context:
            self.task_histories = observation.context

        try:
            events = []
            async for event in self.run_hooks(self.context, HookPoint.PRE_LLM_CALL):
                events.append(event)
        except Exception as e:
            logger.warn(traceback.format_exc())

        self._finished = False
        messages = await self._prepare_llm_input(observation, info, **kwargs)

        serializable_messages = self._to_serializable(messages)
        llm_response = None
        if source_span:
            source_span.set_attribute("messages", json.dumps(serializable_messages, ensure_ascii=False))
        try:
            llm_response = await self._call_llm_model(observation, messages, info, **kwargs)
        except Exception as e:
            logger.warn(traceback.format_exc())
            raise e
        finally:
            if llm_response:
                # update usage
                self.update_context_usage(used_context_length=llm_response.usage['total_tokens'])
                # update current step output
                self.update_llm_output(llm_response)

                if llm_response.error:
                    logger.info(f"llm result error: {llm_response.error}")
                else:
                    self._add_llm_response_to_memory(llm_response)
            else:
                logger.error(f"{self.id()} failed to get LLM response")
                raise RuntimeError(f"{self.id()} failed to get LLM response")

        try:
            events = []
            async for event in self.run_hooks(self.context, HookPoint.POST_LLM_CALL):
                events.append(event)
        except Exception as e:
            logger.warn(traceback.format_exc())

        agent_result = sync_exec(self.resp_parse_func, llm_response)
        if not agent_result.is_call_tool:
            self._finished = True
        return agent_result.actions

    def _to_serializable(self, obj):
        if isinstance(obj, dict):
            return {k: self._to_serializable(v) for k, v in obj.items()}
        elif isinstance(obj, list):
            return [self._to_serializable(i) for i in obj]
        elif hasattr(obj, "to_dict"):
            return obj.to_dict()
        elif hasattr(obj, "model_dump"):
            return obj.model_dump()
        elif hasattr(obj, "dict"):
            return obj.dict()
        else:
            return obj

    async def llm_and_tool_execution(self, observation: Observation, messages: List[Dict[str, str]] = [],
                                     info: Dict[str, Any] = {}, **kwargs) -> List[ActionModel]:
        """Perform combined LLM call and tool execution operations.

        Args:
            observation: The state observed from the environment
            info: Extended information to assist the agent in decision-making
            **kwargs: Other parameters

        Returns:
            ActionModel sequence. If a tool is executed, includes the tool execution result.
        """
        # Get current step information for trace recording
        llm_response = await self._call_llm_model(observation, messages, info, **kwargs)
        if llm_response:
            if llm_response.error:
                logger.info(f"llm result error: {llm_response.error}")
            else:
                self._add_llm_response_to_memory(llm_response)
        else:
            logger.error(f"{self.id()} failed to get LLM response")
            raise RuntimeError(f"{self.id()} failed to get LLM response")

        agent_result = sync_exec(self.resp_parse_func, llm_response)
        if not agent_result.is_call_tool:
            self._finished = True
            return agent_result.actions
        else:
            result = await self._execute_tool(agent_result.actions)
            return result

    async def _prepare_llm_input(self, observation: Observation, info: Dict[str, Any] = {}, **kwargs):
        """Prepare LLM input
        Args:
            observation: The state observed from the environment
            info: Extended information to assist the agent in decision-making
            **kwargs: Other parameters
        """
        await self.async_desc_transform()
        images = observation.images if self.conf.use_vision else None
        if self.conf.use_vision and not images and observation.image:
            images = [observation.image]
        messages = self.messages_transform(content=observation.content,
                                           image_urls=images, observation = observation)

        self._log_messages(messages)

        return messages

    def _process_messages(self, messages: List[Dict[str, Any]], agent_context: AgentContext = None,
                          context: Context = None) -> Message:
        origin_messages = messages
        st = time.time()
        with trace.span(f"llm_context_process", attributes={
            "start_time": st
        }) as compress_span:
            if agent_context.context_rule is None:
                logger.debug('debug|skip process_messages context_rule is None')
                return messages
            origin_len = compressed_len = len(str(messages))
            origin_messages_count = truncated_messages_count = len(messages)
            try:
                prompt_processor = PromptProcessor(agent_context)
                result = prompt_processor.process_messages(messages, context)
                messages = result.processed_messages

                compressed_len = len(str(messages))
                truncated_messages_count = len(messages)
                logger.debug(
                    f'debug|llm_context_process|{origin_len}|{compressed_len}|{origin_messages_count}|{truncated_messages_count}|\n|{origin_messages}\n|{messages}')
                return messages
            finally:
                compress_span.set_attributes({
                    "end_time": time.time(),
                    "duration": time.time() - st,
                    # messages length
                    "origin_messages_count": origin_messages_count,
                    "truncated_messages_count": truncated_messages_count,
                    "truncated_ratio": round(truncated_messages_count / origin_messages_count, 2),
                    # token length
                    "origin_len": origin_len,
                    "compressed_len": compressed_len,
                    "compress_ratio": round(compressed_len / origin_len, 2)
                })

    async def _call_llm_model(self, observation: Observation, messages: List[Dict[str, str]] = [],
                              info: Dict[str, Any] = {}, **kwargs) -> ModelResponse:
        """Perform LLM call
        Args:
            observation: The state observed from the environment
            info: Extended information to assist the agent in decision-making
            **kwargs: Other parameters
        Returns:
            LLM response
        """
        outputs = None
        if kwargs.get("outputs") and isinstance(kwargs.get("outputs"), Outputs):
            outputs = kwargs.get("outputs")
        if not messages:
            messages = await self._prepare_llm_input(observation, self.agent_context, **kwargs)

        llm_response = None
        source_span = trace.get_current_span()
        serializable_messages = self._to_serializable(messages)

        if source_span:
            source_span.set_attribute("messages", json.dumps(serializable_messages, ensure_ascii=False))

        try:
            stream_mode = kwargs.get("stream", False)
            if stream_mode:
                llm_response = ModelResponse(id="", model="", content="", tool_calls=[])
                resp_stream = acall_llm_model_stream(
                    self.llm,
                    messages=messages,
                    model=self.model_name,
                    temperature=self.conf.llm_config.llm_temperature,
                    tools=self.tools if not self.use_tools_in_prompt and self.tools else None,
                    stream=True
                )

                async def async_call_llm(resp_stream, json_parse=False):
                    llm_resp = ModelResponse(id="", model="", content="", tool_calls=[])

                    # Async streaming with acall_llm_model
                    async def async_generator():
                        async for chunk in resp_stream:
                            if chunk.content:
                                llm_resp.content += chunk.content
                                yield chunk.content
                            if chunk.tool_calls:
                                llm_resp.tool_calls.extend(chunk.tool_calls)
                            if chunk.error:
                                llm_resp.error = chunk.error
                            llm_resp.id = chunk.id
                            llm_resp.model = chunk.model
                            llm_resp.usage = nest_dict_counter(llm_resp.usage, chunk.usage)

                    return MessageOutput(source=async_generator(), json_parse=json_parse), llm_resp

                output, response = await async_call_llm(resp_stream)
                llm_response = response

                if eventbus is not None and resp_stream:
                    output_message = Message(
                        category=Constants.OUTPUT,
                        payload=output,
                        sender=self.id(),
                        session_id=self.context.session_id if self.context else "",
                        headers={"context": self.context}
                    )
                    await eventbus.publish(output_message)
                elif not self.event_driven and outputs:
                    outputs.add_output(output)

            else:
                llm_response = await acall_llm_model(
                    self.llm,
                    messages=messages,
                    model=self.model_name,
                    temperature=self.conf.llm_config.llm_temperature,
                    tools=self.tools if not self.use_tools_in_prompt and self.tools else None,
                    stream=kwargs.get("stream", False)
                )
                if eventbus is None:
                    logger.warn("=============== eventbus is none ============")
                if eventbus is not None and llm_response:
                    await eventbus.publish(Message(
                        category=Constants.OUTPUT,
                        payload=llm_response,
                        sender=self.id(),
                        session_id=self.context.session_id if self.context else "",
                        headers={"context": self.context}
                    ))
                elif not self.event_driven and outputs:
                    outputs.add_output(MessageOutput(source=llm_response, json_parse=False))

            logger.info(f"Execute response: {json.dumps(llm_response.to_dict(), ensure_ascii=False)}")


        except Exception as e:
            logger.warn(traceback.format_exc())
            raise e
        finally:
            return llm_response

    async def _execute_tool(self, actions: List[ActionModel]) -> Any:
        """Execute tool calls

        Args:
            action: The action(s) to execute

        Returns:
            The result of tool execution
        """
        tool_actions = []
        for act in actions:
            if is_agent(act):
                continue
            else:
                tool_actions.append(act)

        msg = None
        terminated = False
        # group action by tool name
        tool_mapping = dict()
        reward = 0.0
        # Directly use or use tools after creation.
        for act in tool_actions:
            if not self.tools_instances or (self.tools_instances and act.tool_name not in self.tools):
                # Dynamically only use default config in module.
                conf = self.tools_conf.get(act.tool_name)
                if not conf:
                    conf = ToolConfig(exit_on_failure=self.task.conf.get('exit_on_failure'))
                tool = ToolFactory(act.tool_name, conf=conf, asyn=conf.use_async if conf else False)
                if isinstance(tool, Tool):
                    tool.reset()
                elif isinstance(tool, AsyncTool):
                    await tool.reset()
                tool_mapping[act.tool_name] = []
                self.tools_instances[act.tool_name] = tool
            if act.tool_name not in tool_mapping:
                tool_mapping[act.tool_name] = []
            tool_mapping[act.tool_name].append(act)

        observation = None

        for tool_name, action in tool_mapping.items():
            # Execute action using browser tool and unpack all return values
            if isinstance(self.tools_instances[tool_name], Tool):
                message = self.tools_instances[tool_name].step(action)
            elif isinstance(self.tools_instances[tool_name], AsyncTool):
                # todo sandbox
                message = await self.tools_instances[tool_name].step(action, agent=self)
            else:
                logger.warning(f"Unsupported tool type: {self.tools_instances[tool_name]}")
                continue

            observation, reward, terminated, _, info = message.payload

            # Check if there's an exception in info
            if info.get("exception"):
                color_log(f"Agent {self.id()} _execute_tool failed with exception: {info['exception']}",
                          color=Color.red)
                msg = f"Agent {self.id()} _execute_tool failed with exception: {info['exception']}"
            logger.info(f"Agent {self.id()} _execute_tool finished by tool action: {action}.")
            log_ob = Observation(content='' if observation.content is None else observation.content,
                                 action_result=observation.action_result)
            trace_logger.info(f"{tool_name} observation: {log_ob}", color=Color.green)

            self._add_tool_result_to_memory(action[0].tool_call_id, observation.action_result)
        return [ActionModel(agent_name=self.id(), policy_info=observation.content)]

    def _init_context(self, context: Context):
        super()._init_context(context)
        # Generate default configuration when context_rule is empty
        llm_config = self.conf.llm_config
        context_rule = self.context_rule
        if context_rule is None:
            context_rule = ContextRuleConfig(
                optimization_config=OptimizationConfig(
                    enabled=True,
                    max_token_budget_ratio=1.0
                ),
                llm_compression_config=LlmCompressionConfig(
                    enabled=False  # Compression disabled by default
                )
            )
        self.agent_context.set_model_config(llm_config)
        self.agent_context.context_rule = context_rule
        self.agent_context.system_prompt = self.system_prompt
        self.agent_context.agent_prompt = self.agent_prompt
        logger.debug(f'init_context llm_agent {self.name()} {self.agent_context} {self.conf} {self.context_rule}')

    def update_system_prompt(self, system_prompt: str):
        self.system_prompt = system_prompt
        self.agent_context.system_prompt = system_prompt
        logger.info(f"Agent {self.name()} system_prompt updated")

    def update_agent_prompt(self, agent_prompt: str):
        self.agent_prompt = agent_prompt
        self.agent_context.agent_prompt = agent_prompt
        logger.info(f"Agent {self.name()} agent_prompt updated")

    def update_context_rule(self, context_rule: ContextRuleConfig):
        self.agent_context.context_rule = context_rule
        logger.info(f"Agent {self.name()} context_rule updated")

    def update_context_usage(self, used_context_length: int = None, total_context_length: int = None):
        self.agent_context.update_context_usage(used_context_length, total_context_length)
        logger.debug(f"Agent {self.name()} context usage updated: {self.agent_context.context_usage}")

    def update_llm_output(self, llm_response: ModelResponse):
        self.agent_context.set_llm_output(llm_response)
        logger.debug(f"Agent {self.name()} llm output updated: {self.agent_context.llm_output}")

    async def run_hooks(self, context: Context, hook_point: str):
        """Execute hooks asynchronously"""
        from aworld.runners.hook.hook_factory import HookFactory
        from aworld.core.event.base import Message

        # Get all hooks for the specified hook point
        all_hooks = HookFactory.hooks(hook_point)
        hooks = all_hooks.get(hook_point, [])

        for hook in hooks:
            try:
                # Create a temporary Message object to pass to the hook
                message = Message(
                    category="agent_hook",
                    payload=None,
                    sender=self.id(),
                    session_id=context.session_id if hasattr(context, 'session_id') else None,
                    headers={"context": self.context}
                )

                # Execute hook
                msg = await hook.exec(message, context)
                if msg:
                    logger.debug(f"Hook {hook.point()} executed successfully")
                    yield msg
            except Exception as e:
                logger.warning(f"Hook {hook.point()} execution failed: {traceback.format_exc()}")

    def _run_hooks_sync(self, context: Context, hook_point: str):
        """Execute hooks synchronously"""
        # Use sync_exec to execute asynchronous hook logic
        try:
            sync_exec(self.run_hooks, context, hook_point)
        except Exception as e:
            logger.warn(f"Failed to execute hooks for {hook_point}: {traceback.format_exc()}")

    @property
    def _agent_context(self) -> AgentContext:
        return self.agent_context

    def _add_system_message_to_memory(self):
        histories = self.memory.get_last_n(self.history_messages, filters={
            "agent_id": self._agent_context.agent_id,
            "session_id": self._agent_context._context.session_id,
            "task_id": self._agent_context._context.task_id,
            "message_type": "message"
        })
        if histories and len(histories) > 0:
            logger.debug(f"🧠 [MEMORY:short-term] histories is not empty, do not need add system input to agent memory")
            return
        if not self.system_prompt:
            return
        content = self.system_prompt if not self.use_tools_in_prompt else self.system_prompt.format(
            tool_list=self.tools)

        self.memory.add(MemorySystemMessage(
            content=content,
            metadata=MessageMetadata(
                session_id=self._agent_context._context.session_id,
                user_id=self._agent_context.get_user(),
                task_id=self._agent_context._context.task_id,
                agent_id=self.id(),
                agent_name=self.name(),
            )
        ))
        logger.info(
            f"🧠 [MEMORY:short-term] Added system input to agent memory:  Agent#{self.id()}, 💬 {content[:10]}...")

    def _add_human_input_to_memory(self, content: str):
        """Add user input to memory"""
        self.memory.add(MemoryHumanMessage(
            content=content,
            metadata=MessageMetadata(
                session_id=self._agent_context._context.session_id,
                user_id=self._agent_context.get_user(),
                task_id=self._agent_context._context.task_id,
                agent_id=self.id(),
                agent_name=self.name(),
            )
        ))
        logger.info(f"🧠 [MEMORY:short-term] Added human input to task memory: User#{self._agent_context.get_user()}, Session#{self._agent_context.get_task().session_id}, Task#{self._agent_context.get_task().id}, Agent#{self.id()}, 💬 {content[:10]}...")

    def _add_llm_response_to_memory(self, llm_response):
        """Add LLM response to memory"""
        custom_prompt_tool_calls = []
        if self.use_tools_in_prompt:
            custom_prompt_tool_calls = self.use_tool_list(llm_response)

        self.memory.add(MemoryAIMessage(
            content=llm_response.content,
            tool_calls=llm_response.tool_calls if not self.use_tools_in_prompt else custom_prompt_tool_calls,
            metadata=MessageMetadata(
                session_id=self._agent_context._context.session_id,
                user_id=self._agent_context.get_user(),
                task_id=self._agent_context._context.task_id,
                agent_id=self.id(),
                agent_name=self.name(),
            )
        ))
        logger.info(f"🧠 [MEMORY:short-term] Added LLM response to task memory: User#{self._agent_context.get_user()}, Session#{self._agent_context.get_task().session_id}, "
                    f"Task#{self._agent_context.get_task().id}, Agent#{self.id()},"
                    f" 💬 tool_calls size: {len(llm_response.tool_calls) if llm_response.tool_calls else 0},"
                    f" content: {llm_response.content[:100]}... ")


    def _add_tool_result_to_memory(self, tool_call_id: str, tool_result: Any):
        """Add tool result to memory"""
        self.memory.add(MemoryToolMessage(
            content=tool_result,
            tool_call_id=tool_call_id,
            status="success",
            metadata=MessageMetadata(
                session_id=self._agent_context._context.session_id,
                user_id=self._agent_context.get_user(),
                task_id=self._agent_context._context.task_id,
                agent_id=self.id(),
                agent_name=self.name(),
            )
        ))
        logger.info(f"🧠 [MEMORY:short-term] Added tool result to task memory: User#{self._agent_context.get_user()}, Session#{self._agent_context.get_task().session_id}, Task#{self._agent_context.get_task().id}, Agent#{self.id()}, 💬 tool_call_id: {tool_call_id} ")


<|MERGE_RESOLUTION|>--- conflicted
+++ resolved
@@ -1,10 +1,5 @@
 # coding: utf-8
 # Copyright (c) 2025 inclusionAI.
-<<<<<<< HEAD
-=======
-import abc
-import asyncio
->>>>>>> d475aacd
 import json
 import time
 import traceback
