# coding: utf-8
# Copyright (c) 2025 inclusionAI.
import json
import time
import traceback
import uuid
from collections import OrderedDict
from datetime import datetime
from typing import Dict, Any, List, Union, Callable

import aworld.trace as trace
from aworld.trace.constants import SPAN_NAME_PREFIX_AGENT
from aworld.trace.instrumentation import semconv
from aworld.config import ToolConfig
from aworld.config.conf import AgentConfig, ConfigDict, ContextRuleConfig, OptimizationConfig, \
    LlmCompressionConfig
from aworld.core.agent.agent_desc import get_agent_desc
from aworld.core.agent.base import AgentFactory, BaseAgent, AgentResult, is_agent_by_name, is_agent
from aworld.core.common import Observation, ActionModel
from aworld.core.context.base import Context
from aworld.core.context.processor.prompt_processor import PromptProcessor
from aworld.core.context.prompts.base_prompt_template import BasePromptTemplate
from aworld.core.context.prompts.string_prompt_template import StringPromptTemplate
from aworld.core.event import eventbus
from aworld.core.event.base import Message, ToolMessage, Constants, AgentMessage
from aworld.core.memory import MemoryConfig, AgentMemoryConfig
from aworld.core.tool.base import ToolFactory, AsyncTool, Tool
from aworld.core.tool.tool_desc import get_tool_desc
from aworld.events.util import send_message
from aworld.logs.util import logger, color_log, Color, trace_logger
from aworld.mcp_client.utils import sandbox_mcp_tool_desc_transform
from aworld.memory.main import MemoryFactory
from aworld.memory.models import MessageMetadata, MemoryAIMessage, MemoryToolMessage, MemoryHumanMessage, \
    MemorySystemMessage, MemoryMessage
from aworld.models.llm import get_llm_model, call_llm_model, acall_llm_model, acall_llm_model_stream
from aworld.models.model_response import ModelResponse, ToolCall
from aworld.models.utils import tool_desc_transform, agent_desc_transform
from aworld.output import Outputs
from aworld.output.base import StepOutput, MessageOutput
from aworld.prompt import Prompt
from aworld.runners.hook.hooks import HookPoint
from aworld.utils.common import sync_exec, nest_dict_counter


class Agent(BaseAgent[Observation, List[ActionModel]]):
    """Basic agent for unified protocol within the framework."""

    def __init__(self,
                 conf: Union[Dict[str, Any], ConfigDict, AgentConfig],
                 name: str,
                 resp_parse_func: Callable[..., Any] = None,
                 agent_memory_config: AgentMemoryConfig = None,
                 **kwargs):
        """A api class implementation of agent, using the `Observation` and `List[ActionModel]` protocols.

        Args:
            conf: Agent config, supported AgentConfig, ConfigDict or dict.
            resp_parse_func: Response parse function for the agent standard output, transform llm response.
        """
        super(Agent, self).__init__(conf, name, **kwargs)
        conf = self.conf
        self.model_name = conf.llm_config.llm_model_name if conf.llm_config.llm_model_name else conf.llm_model_name
        self._llm = None
        self.memory = MemoryFactory.instance()
<<<<<<< HEAD
        self.memory_config = agent_memory_config if agent_memory_config else AgentMemoryConfig()
        self.system_prompt: str = kwargs.pop("system_prompt") if kwargs.get("system_prompt") else (conf.system_prompt if conf.system_prompt else Prompt().get_prompt())
        self.system_prompt_template: BasePromptTemplate = kwargs.pop("system_prompt_template") if kwargs.get("system_prompt_template") else StringPromptTemplate(self.system_prompt)
=======
        self.system_prompt: str = kwargs.pop("system_prompt") if kwargs.get("system_prompt") else conf.system_prompt
        self.system_prompt_template:str = kwargs.pop("system_prompt_template") if kwargs.get("system_prompt_template") else conf.system_prompt_template
        if self.system_prompt_template:
            self.system_prompt=Prompt(self.system_prompt_template).get_prompt()
>>>>>>> 3b5d2a55
        self.agent_prompt: str = kwargs.get("agent_prompt") if kwargs.get("agent_prompt") else conf.agent_prompt
        self.event_driven = kwargs.pop(
            'event_driven', conf.get('event_driven', False))
        self.handler: Callable[..., Any] = kwargs.get('handler')

        self.need_reset = kwargs.get('need_reset') if kwargs.get(
            'need_reset') else conf.need_reset
        # whether to keep contextual information, False means keep, True means reset in every step by the agent call
        self.step_reset = kwargs.get(
            'step_reset') if kwargs.get('step_reset') else True
        # tool_name: [tool_action1, tool_action2, ...]
        self.black_tool_actions: Dict[str, List[str]] = kwargs.get("black_tool_actions") if kwargs.get(
            "black_tool_actions") else conf.get('black_tool_actions', {})
        self.resp_parse_func = resp_parse_func if resp_parse_func else self.response_parse
        self.history_messages = kwargs.get(
            "history_messages") if kwargs.get("history_messages") else 100
        self.use_tools_in_prompt = kwargs.get(
            'use_tools_in_prompt', conf.use_tools_in_prompt)
        self.context_rule = kwargs.get("context_rule") if kwargs.get(
            "context_rule") else conf.context_rule
        self.tools_instances = {}
        self.tools_conf = {}

    def reset(self, options: Dict[str, Any]):
        logger.info("[LLM_AGENT] reset start")
        super().reset(options)
        logger.info("[LLM_AGENT] reset finished")

    def set_tools_instances(self, tools, tools_conf):
        self.tools_instances = tools
        self.tools_conf = tools_conf

    @property
    def llm(self):
        # lazy
        if self._llm is None:
            llm_config = self.conf.llm_config or None
            conf = llm_config if llm_config and (
                llm_config.llm_provider or llm_config.llm_base_url or llm_config.llm_api_key or llm_config.llm_model_name) else self.conf
            self._llm = get_llm_model(conf)
        return self._llm

    def _env_tool(self):
        """Description of agent as tool."""
        return tool_desc_transform(get_tool_desc(),
                                   tools=self.tool_names if self.tool_names else [],
                                   black_tool_actions=self.black_tool_actions)

    def _handoffs_agent_as_tool(self):
        """Description of agent as tool."""
        return agent_desc_transform(get_agent_desc(),
                                    agents=self.handoffs if self.handoffs else [])

    def _mcp_is_tool(self):
        """Description of mcp servers are tools."""
        try:
            return sync_exec(sandbox_mcp_tool_desc_transform, self.mcp_servers, self.mcp_config)
        except Exception as e:
            logger.error(f"mcp_is_tool error: {traceback.format_exc()}")
            return []

    def desc_transform(self):
        """Transform of descriptions of supported tools, agents, and MCP servers in the framework to support function calls of LLM."""

        # Stateless tool
        self.tools = self._env_tool()
        # Agents as tool
        self.tools.extend(self._handoffs_agent_as_tool())
        # MCP servers are tools
        self.tools.extend(self._mcp_is_tool())
        return self.tools

    async def async_desc_transform(self):
        """Transform of descriptions of supported tools, agents, and MCP servers in the framework to support function calls of LLM."""

        # Stateless tool
        self.tools = self._env_tool()
        # Agents as tool
        self.tools.extend(self._handoffs_agent_as_tool())
        # MCP servers are tools
        # todo sandbox
        if self.sandbox:
            sand_box = self.sandbox
            mcp_tools = await sand_box.mcpservers.list_tools()
            self.tools.extend(mcp_tools)
        else:
            self.tools.extend(await sandbox_mcp_tool_desc_transform(self.mcp_servers, self.mcp_config))

    def messages_transform(self,
                           content: str,
                           image_urls: List[str] = None,
                           observation: Observation = None,
                           message: Message = None,
                           **kwargs):
        return sync_exec(self.async_desc_transform, content=content, image_urls=image_urls, observation=observation,
                  message=message, **kwargs)

    async def async_messages_transform(self,
                               image_urls: List[str] = None,
                               observation: Observation = None,
                               message: Message = None,
                               **kwargs):
        """Transform the original content to LLM messages of native format.

        Args:
            content: User content.
            image_urls: List of images encoded using base64.
            sys_prompt: Agent system prompt.
            max_step: The maximum list length obtained from memory.
        Returns:
            Message list for LLM.
        """
        agent_prompt = self.agent_prompt
        messages = []

        # append sys_prompt to memory
        sys_prompt = self.system_prompt
        if self.system_prompt_template:
            sys_prompt = Prompt(self.system_prompt_template,context=self.context).get_prompt()
        if sys_prompt:
            await self._add_system_message_to_memory(context=message.context, content=observation.content)

        # append observation to memory
        if observation.is_tool_result:
            for action_item in observation.action_result:
                content = action_item.content
                tool_call_id = action_item.tool_call_id
                await self._add_tool_result_to_memory(tool_call_id, tool_result=content, context=message.context)
        else:
            content = observation.content
            if agent_prompt:
                content = agent_prompt.format(task=content, current_date=datetime.now().strftime("%Y-%m-%d"))
            if image_urls:
                urls = [{'type': 'text', 'text': content}]
                for image_url in image_urls:
                    urls.append(
                        {'type': 'image_url', 'image_url': {"url": image_url}})
                content = urls
            await self._add_human_input_to_memory(content, message.context)

        # from memory get last n messages
        session_id = message.context.get_task().session_id
        task_id = message.context.get_task().id
        histories = self.memory.get_last_n(self.history_messages, filters={
            "agent_id": self.id(),
            "session_id": session_id,
            "task_id": task_id,
            "message_type": "message"
        }, agent_memory_config=self.memory_config)
        if histories:
            # default use the first tool call
            for history in histories:
                if isinstance(history, MemoryMessage):
                    messages.append(history.to_openai_message())
                else:
                    if not self.use_tools_in_prompt and "tool_calls" in history.metadata and history.metadata[
                            'tool_calls']:
                        messages.append({'role': history.metadata['role'], 'content': history.content,
                                         'tool_calls': [history.metadata["tool_calls"][0]]})
                    else:
                        messages.append({'role': history.metadata['role'], 'content': history.content,
                                         "tool_call_id": history.metadata.get("tool_call_id")})

        # truncate and other process
        try:
            messages = self._process_messages(messages=messages, context=self.context)
        except Exception as e:
            logger.warning(f"Failed to process messages in messages_transform: {e}")
            logger.debug(f"Process messages error details: {traceback.format_exc()}")
        return messages

    def use_tool_list(self, resp: ModelResponse) -> List[Dict[str, Any]]:
        tool_list = []
        try:
            if resp and hasattr(resp, 'content') and resp.content:
                content = resp.content.strip()
            else:
                return tool_list
            content = content.replace('\n', '').replace('\r', '')
            response_json = json.loads(content)
            if "use_tool_list" in response_json:
                use_tool_list = response_json["use_tool_list"]
                if use_tool_list:
                    for use_tool in use_tool_list:
                        tool_name = use_tool["tool"]
                        arguments = use_tool["arguments"]
                        if tool_name and arguments:
                            tool_list.append(use_tool)

            return tool_list
        except Exception as e:
            logger.debug(
                f"tool_parse error, content: {resp.content}, \nerror msg: {traceback.format_exc()}")
            return tool_list

    def response_parse(self, resp: ModelResponse) -> AgentResult:
        """Default parse response by LLM."""
        results = []
        if not resp:
            logger.warning("LLM no valid response!")
            return AgentResult(actions=[], current_state=None)

        use_tool_list = self.use_tool_list(resp)
        is_call_tool = False
        content = '' if resp.content is None else resp.content
        if resp.tool_calls:
            is_call_tool = True
            for tool_call in resp.tool_calls:
                full_name: str = tool_call.function.name
                if not full_name:
                    logger.warning("tool call response no tool name.")
                    continue
                try:
                    params = json.loads(tool_call.function.arguments)
                except:
                    logger.warning(
                        f"{tool_call.function.arguments} parse to json fail.")
                    params = {}
                # format in framework
                names = full_name.split("__")
                tool_name = names[0]
                logger.info(f"param_info={params} tool_name={tool_name} full_name={full_name} is_agent_by_name={is_agent_by_name(full_name)} AgentFactory._agent_instance={AgentFactory._agent_instance}")
                if is_agent_by_name(full_name):
                    param_info = params.get('content', "") + ' ' + params.get('info', '')
                    results.append(ActionModel(tool_name=full_name,
                                               tool_call_id=tool_call.id,
                                               agent_name=self.id(),
                                               params=params,
                                               policy_info=content + param_info))
                else:
                    action_name = '__'.join(
                        names[1:]) if len(names) > 1 else ''
                    results.append(ActionModel(tool_name=tool_name,
                                               tool_call_id=tool_call.id,
                                               action_name=action_name,
                                               agent_name=self.id(),
                                               params=params,
                                               policy_info=content))
        elif use_tool_list and len(use_tool_list) > 0:
            is_call_tool = True
            for use_tool in use_tool_list:
                full_name = use_tool["tool"]
                if not full_name:
                    logger.warning("tool call response no tool name.")
                    continue
                params = use_tool["arguments"]
                if not params:
                    logger.warning("tool call response no tool params.")
                    continue
                names = full_name.split("__")
                tool_name = names[0]
                if is_agent_by_name(full_name):
                    param_info = params.get('content', "") + ' ' + params.get('info', '')
                    results.append(ActionModel(tool_name=full_name,
                                               tool_call_id=use_tool.get('id'),
                                               agent_name=self.id(),
                                               params=params,
                                               policy_info=content + param_info))
                else:
                    action_name = '__'.join(
                        names[1:]) if len(names) > 1 else ''
                    results.append(ActionModel(tool_name=tool_name,
                                               tool_call_id=use_tool.get('id'),
                                               action_name=action_name,
                                               agent_name=self.id(),
                                               params=params,
                                               policy_info=content))
        else:
            if content:
                content = content.replace("```json", "").replace("```", "")
            # no tool call, agent name is itself.
            results.append(ActionModel(
                agent_name=self.id(), policy_info=content))
        return AgentResult(actions=results, current_state=None, is_call_tool=is_call_tool)

    def _log_messages(self, messages: List[Dict[str, Any]]) -> None:
        """Log the sequence of messages for debugging purposes"""
        logger.info(f"[agent] Invoking LLM with {len(messages)} messages:")
        for i, msg in enumerate(messages):
            prefix = msg.get('role')
            logger.info(
                f"[agent] Message {i + 1}: {prefix} ===================================")
            if isinstance(msg['content'], list):
                for item in msg['content']:
                    if item.get('type') == 'text':
                        logger.info(
                            f"[agent] Text content: {item.get('text')}")
                    elif item.get('type') == 'image_url':
                        image_url = item.get('image_url', {}).get('url', '')
                        if image_url.startswith('data:image'):
                            logger.info(f"[agent] Image: [Base64 image data]")
                        else:
                            logger.info(
                                f"[agent] Image URL: {image_url[:30]}...")
            else:
                content = str(msg['content'])
                chunk_size = 500
                for j in range(0, len(content), chunk_size):
                    chunk = content[j:j + chunk_size]
                    if j == 0:
                        logger.info(f"[agent] Content: {chunk}")
                    else:
                        logger.info(f"[agent] Content (continued): {chunk}")

            if 'tool_calls' in msg and msg['tool_calls']:
                for tool_call in msg.get('tool_calls'):
                    if isinstance(tool_call, dict):
                        logger.info(
                            f"[agent] Tool call: {tool_call.get('function', {}).get('name', {})} - ID: {tool_call.get('id')}")
                        args = str(tool_call.get('function', {}).get(
                            'arguments', {}))[:1000]
                        logger.info(f"[agent] Tool args: {args}...")
                    elif isinstance(tool_call, ToolCall):
                        logger.info(
                            f"[agent] Tool call: {tool_call.function.name} - ID: {tool_call.id}")
                        args = str(tool_call.function.arguments)[:1000]
                        logger.info(f"[agent] Tool args: {args}...")

    def _agent_result(self, actions: List[ActionModel], caller: str):
        if not actions:
            raise Exception(f'{self.id()} no action decision has been made.')

        tools = OrderedDict()
        agents = []
        for action in actions:
            if is_agent(action):
                agents.append(action)
            else:
                if action.tool_name not in tools:
                    tools[action.tool_name] = []
                tools[action.tool_name].append(action)

        _group_name = None
        # agents and tools exist simultaneously, more than one agent/tool name
        if (agents and tools) or len(agents) > 1 or len(tools) > 1:
            _group_name = f"{self.id()}_{uuid.uuid1().hex}"

        # complex processing
        if _group_name:
            logger.warning(
                f"more than one agent an tool causing confusion, will choose the first one. {agents}")
            agents = [agents[0]] if agents else []
            for _, v in tools.items():
                actions = v
                break

        if agents:
            return AgentMessage(payload=actions,
                                caller=caller,
                                sender=self.id(),
                                receiver=actions[0].tool_name,
                                session_id=self.context.session_id if self.context else "",
                                headers={"context": self.context})
        else:
            return ToolMessage(payload=actions,
                               caller=caller,
                               sender=self.id(),
                               receiver=actions[0].tool_name,
                               session_id=self.context.session_id if self.context else "",
                               headers={"context": self.context})

    def post_run(self, policy_result: List[ActionModel], policy_input: Observation) -> Message:
        return self._agent_result(
            policy_result,
            policy_input.from_agent_name if policy_input.from_agent_name else policy_input.observer
        )

    async def async_post_run(self, policy_result: List[ActionModel], policy_input: Observation) -> Message:
        return self._agent_result(
            policy_result,
            policy_input.from_agent_name if policy_input.from_agent_name else policy_input.observer
        )

    def policy(self, observation: Observation, info: Dict[str, Any] = {}, message: Message = None, **kwargs) -> List[ActionModel]:
        """The strategy of an agent can be to decide which tools to use in the environment, or to delegate tasks to other agents.

        Args:
            observation: The state observed from tools in the environment.
            info: Extended information is used to assist the agent to decide a policy.

        Returns:
            ActionModel sequence from agent policy
        """
        output = None
        if kwargs.get("output") and isinstance(kwargs.get("output"), StepOutput):
            output = kwargs["output"]

        # Get current step information for trace recording
        step = kwargs.get("step", 0)
        exp_id = kwargs.get("exp_id", None)
        source_span = trace.get_current_span()

        if hasattr(observation, 'context') and observation.context:
            self.task_histories = observation.context

        try:
            self._run_hooks_sync(self.context, HookPoint.PRE_LLM_CALL)
        except Exception as e:
            logger.warn(traceback.format_exc())

        self._finished = False
        self.desc_transform()
        images = observation.images if self.conf.use_vision else None
        if self.conf.use_vision and not images and observation.image:
            images = [observation.image]
            observation.images = images
        messages = self.messages_transform(content=observation.content,
                                           image_urls=observation.images,
                                           observation=observation,
                                           message=message
                                           )

        self._log_messages(messages)

        llm_response = None
        span_name = f"llm_call_{exp_id}"
        serializable_messages = self._to_serializable(messages)
        with trace.span(span_name) as llm_span:
            llm_span.set_attributes({
                "exp_id": exp_id,
                "step": step,
                "messages": json.dumps(serializable_messages, ensure_ascii=False)
            })
            if source_span:
                source_span.set_attribute("messages", json.dumps(
                    serializable_messages, ensure_ascii=False))

            try:
                llm_response = call_llm_model(
                    self.llm,
                    messages=messages,
                    model=self.model_name,
                    temperature=self.conf.llm_config.llm_temperature,
                    tools=self.tools if not self.use_tools_in_prompt and self.tools else None
                )

                logger.info(f"Execute response: {llm_response.message}")
            except Exception as e:
                logger.warn(traceback.format_exc())
                raise e
            finally:
                if llm_response:
                    # update usage
                    self.update_context_usage(
                        used_context_length=llm_response.usage['total_tokens'])
                    # update current step output
                    self.update_llm_output(llm_response)
                    if llm_response.error:
                        logger.info(f"llm result error: {llm_response.error}")
                    else:
                        sync_exec(self._add_llm_response_to_memory, llm_response=llm_response, context = message.context)
                        # rewrite
                        self.context.context_info[self.id()] = info
                else:
                    logger.error(f"{self.id()} failed to get LLM response")
                    raise RuntimeError(
                        f"{self.id()} failed to get LLM response")

        try:
            self._run_hooks_sync(self.context, HookPoint.POST_LLM_CALL)
        except Exception as e:
            logger.warn(traceback.format_exc())

        agent_result = sync_exec(self.resp_parse_func, llm_response)
        if not agent_result.is_call_tool:
            self._finished = True

        if output:
            output.add_part(MessageOutput(source=llm_response, json_parse=False, task_id=self.context.task_id))
            output.mark_finished()
        return agent_result.actions

    async def async_policy(self, observation: Observation, info: Dict[str, Any] = {}, message: Message = None, **kwargs) -> List[ActionModel]:
        """The strategy of an agent can be to decide which tools to use in the environment, or to delegate tasks to other agents.

        Args:
            observation: The state observed from tools in the environment.
            info: Extended information is used to assist the agent to decide a policy.

        Returns:
            ActionModel sequence from agent policy
        """
        outputs = None
        if kwargs.get("outputs") and isinstance(kwargs.get("outputs"), Outputs):
            outputs = kwargs.get("outputs")

        # Get current step information for trace recording
        source_span = trace.get_current_span()

        if hasattr(observation, 'context') and observation.context:
            self.task_histories = observation.context

        try:
            events = []
            async for event in self.run_hooks(self.context, HookPoint.PRE_LLM_CALL):
                events.append(event)
        except Exception as e:
            logger.warn(traceback.format_exc())

        self._finished = False
        messages = await self._prepare_llm_input(observation, info, message=message, **kwargs)

        serializable_messages = self._to_serializable(messages)
        llm_response = None
        if source_span:
            source_span.set_attribute("messages", json.dumps(
                serializable_messages, ensure_ascii=False))
        try:
            llm_response = await self._call_llm_model(observation, messages, info, message=message, **kwargs)
        except Exception as e:
            logger.warn(traceback.format_exc())
            raise e
        finally:
            if llm_response:
                use_tools = self.use_tool_list(llm_response)
                is_use_tool_prompt = len(use_tools) > 0
                if llm_response.error:
                    logger.info(f"llm result error: {llm_response.error}")
                else:
                    await self._add_llm_response_to_memory(llm_response, message.context)
            else:
                logger.error(f"{self.id()} failed to get LLM response")
                raise RuntimeError(f"{self.id()} failed to get LLM response")

        try:
            events = []
            async for event in self.run_hooks(self.context, HookPoint.POST_LLM_CALL):
                events.append(event)
        except Exception as e:
            logger.warn(traceback.format_exc())

        agent_result = sync_exec(self.resp_parse_func, llm_response)
        logger.info(f"agent_result: {agent_result}")
        if not agent_result.is_call_tool:
            self._finished = True
        return agent_result.actions

    def _to_serializable(self, obj):
        if isinstance(obj, dict):
            return {k: self._to_serializable(v) for k, v in obj.items()}
        elif isinstance(obj, list):
            return [self._to_serializable(i) for i in obj]
        elif hasattr(obj, "to_dict"):
            return obj.to_dict()
        elif hasattr(obj, "model_dump"):
            return obj.model_dump()
        elif hasattr(obj, "dict"):
            return obj.dict()
        else:
            return obj

    async def llm_and_tool_execution(self, observation: Observation, messages: List[Dict[str, str]] = [],
                                     info: Dict[str, Any] = {}, message: Message = None, **kwargs) -> List[ActionModel]:
        """Perform combined LLM call and tool execution operations.

        Args:
            observation: The state observed from the environment
            info: Extended information to assist the agent in decision-making
            **kwargs: Other parameters

        Returns:
            ActionModel sequence. If a tool is executed, includes the tool execution result.
        """
        # Get current step information for trace recording
        llm_response = await self._call_llm_model(observation, messages, info, **kwargs)
        if llm_response:
            if llm_response.error:
                logger.info(f"llm result error: {llm_response.error}")
            else:
                await self._add_llm_response_to_memory(llm_response, message.context)
        else:
            logger.error(f"{self.id()} failed to get LLM response")
            raise RuntimeError(f"{self.id()} failed to get LLM response")

        agent_result = sync_exec(self.resp_parse_func, llm_response)
        if not agent_result.is_call_tool:
            self._finished = True
            return agent_result.actions
        else:
            result = await self._execute_tool(agent_result.actions, context_message=message)
            return result

    async def _prepare_llm_input(self, observation: Observation, info: Dict[str, Any] = {}, message: Message = None,
                                 **kwargs):
        """Prepare LLM input
        Args:
            observation: The state observed from the environment
            info: Extended information to assist the agent in decision-making
            **kwargs: Other parameters
        """
        await self.async_desc_transform()
        images = observation.images if self.conf.use_vision else None
        if self.conf.use_vision and not images and observation.image:
            images = [observation.image]
        messages = await self.async_messages_transform(image_urls=images, observation=observation, message=message)

        self._log_messages(messages)

        return messages

    def _process_messages(self, messages: List[Dict[str, Any]],
                          context: Context = None) -> Message:
        origin_messages = messages
        st = time.time()
        with trace.span(f"{SPAN_NAME_PREFIX_AGENT}llm_context_process", attributes={
            "start_time": st,
            semconv.AGENT_ID: self.id()
        }) as compress_span:
            if self.context_rule is None:
                logger.debug('debug|skip process_messages context_rule is None')
                return messages
            origin_len = compressed_len = len(str(messages))
            origin_messages_count = truncated_messages_count = len(messages)
            try:
                prompt_processor = PromptProcessor(self.context_rule, self.conf.llm_config)
                result = prompt_processor.process_messages(messages, context)
                messages = result.processed_messages

                compressed_len = len(str(messages))
                truncated_messages_count = len(messages)
                logger.debug(
                    f'debug|llm_context_process|{origin_len}|{compressed_len}|{origin_messages_count}|{truncated_messages_count}|\n|{origin_messages}\n|{messages}')
                return messages
            finally:
                compress_span.set_attributes({
                    "end_time": time.time(),
                    "duration": time.time() - st,
                    # messages length
                    "origin_messages_count": origin_messages_count,
                    "truncated_messages_count": truncated_messages_count,
                    "truncated_ratio": round(truncated_messages_count / origin_messages_count, 2),
                    # token length
                    "origin_len": origin_len,
                    "compressed_len": compressed_len,
                    "compress_ratio": round(compressed_len / origin_len, 2)
                })

    async def _call_llm_model(self, observation: Observation, messages: List[Dict[str, str]] = [],
                              info: Dict[str, Any] = {}, **kwargs) -> ModelResponse:
        """Perform LLM call
        Args:
            observation: The state observed from the environment
            info: Extended information to assist the agent in decision-making
            **kwargs: Other parameters
        Returns:
            LLM response
        """
        outputs = None
        if kwargs.get("outputs") and isinstance(kwargs.get("outputs"), Outputs):
            outputs = kwargs.get("outputs")
        if not messages:
            messages = await self._prepare_llm_input(observation, **kwargs)

        llm_response = None
        source_span = trace.get_current_span()
        serializable_messages = self._to_serializable(messages)

        if source_span:
            source_span.set_attribute("messages", json.dumps(
                serializable_messages, ensure_ascii=False))

        try:
            stream_mode = kwargs.get("stream", False)
            if stream_mode:
                llm_response = ModelResponse(
                    id="", model="", content="", tool_calls=[])
                resp_stream = acall_llm_model_stream(
                    self.llm,
                    messages=messages,
                    model=self.model_name,
                    temperature=self.conf.llm_config.llm_temperature,
                    tools=self.tools if not self.use_tools_in_prompt and self.tools else None,
                    stream=True
                )

                async def async_call_llm(resp_stream, json_parse=False):
                    llm_resp = ModelResponse(
                        id="", model="", content="", tool_calls=[])

                    # Async streaming with acall_llm_model
                    async def async_generator():
                        async for chunk in resp_stream:
                            if chunk.content:
                                llm_resp.content += chunk.content
                                yield chunk.content
                            if chunk.tool_calls:
                                llm_resp.tool_calls.extend(chunk.tool_calls)
                            if chunk.error:
                                llm_resp.error = chunk.error
                            llm_resp.id = chunk.id
                            llm_resp.model = chunk.model
                            llm_resp.usage = nest_dict_counter(
                                llm_resp.usage, chunk.usage)

                    return MessageOutput(source=async_generator(), json_parse=json_parse), llm_resp

                output, response = await async_call_llm(resp_stream)
                llm_response = response

                if eventbus is not None and resp_stream:
                    output_message = Message(
                        category=Constants.OUTPUT,
                        payload=output,
                        sender=self.id(),
                        session_id=self.context.session_id if self.context else "",
                        headers={"context": self.context}
                    )
                    await send_message(output_message)
                elif not self.event_driven and outputs:
                    outputs.add_output(output)

            else:
                llm_response = await acall_llm_model(
                    self.llm,
                    messages=messages,
                    model=self.model_name,
                    temperature=self.conf.llm_config.llm_temperature,
                    tools=self.tools if not self.use_tools_in_prompt and self.tools else None,
                    stream=kwargs.get("stream", False)
                )
                if eventbus is None:
                    logger.warn(
                        "=============== eventbus is none ============")
                if eventbus is not None and llm_response:
                    await send_message(Message(
                        category=Constants.OUTPUT,
                        payload=llm_response,
                        sender=self.id(),
                        session_id=self.context.session_id if self.context else "",
                        headers={"context": self.context}
                    ))
                elif not self.event_driven and outputs:
                    outputs.add_output(MessageOutput(
                        source=llm_response, json_parse=False))

            logger.info(
                f"Execute response: {json.dumps(llm_response.to_dict(), ensure_ascii=False)}")

        except Exception as e:
            logger.warn(traceback.format_exc())
            raise e
        finally:
            return llm_response

    async def _execute_tool(self, actions: List[ActionModel], context_message: Message = None) -> Any:
        """Execute tool calls

        Args:
            action: The action(s) to execute

        Returns:
            The result of tool execution
        """
        tool_actions = []
        for act in actions:
            if is_agent(act):
                continue
            else:
                tool_actions.append(act)

        msg = None
        terminated = False
        # group action by tool name
        tool_mapping = dict()
        reward = 0.0
        # Directly use or use tools after creation.
        for act in tool_actions:
            if not self.tools_instances or (self.tools_instances and act.tool_name not in self.tools):
                # Dynamically only use default config in module.
                conf = self.tools_conf.get(act.tool_name)
                if not conf:
                    conf = ToolConfig(
                        exit_on_failure=self.task.conf.get('exit_on_failure'))
                tool = ToolFactory(act.tool_name, conf=conf,
                                   asyn=conf.use_async if conf else False)
                if isinstance(tool, Tool):
                    tool.reset()
                elif isinstance(tool, AsyncTool):
                    await tool.reset()
                tool_mapping[act.tool_name] = []
                self.tools_instances[act.tool_name] = tool
            if act.tool_name not in tool_mapping:
                tool_mapping[act.tool_name] = []
            tool_mapping[act.tool_name].append(act)

        observation = None

        for tool_name, action in tool_mapping.items():
            tool_message = ToolMessage(
                payload=action,
                session_id=self.context.session_id,
                headers={"context": self.context}
            )
            # Execute action using browser tool and unpack all return values
            if isinstance(self.tools_instances[tool_name], Tool):
                message = self.tools_instances[tool_name].step(tool_message)
            elif isinstance(self.tools_instances[tool_name], AsyncTool):
                # todo sandbox
                message = await self.tools_instances[tool_name].step(tool_message, agent=self)
            else:
                logger.warning(
                    f"Unsupported tool type: {self.tools_instances[tool_name]}")
                continue

            observation, reward, terminated, _, info = message.payload

            # Check if there's an exception in info
            if info.get("exception"):
                color_log(f"Agent {self.id()} _execute_tool failed with exception: {info['exception']}",
                          color=Color.red)
                msg = f"Agent {self.id()} _execute_tool failed with exception: {info['exception']}"
            logger.info(
                f"Agent {self.id()} _execute_tool finished by tool action: {action}.")
            log_ob = Observation(content='' if observation.content is None else observation.content,
                                 action_result=observation.action_result)
            trace_logger.info(
                f"{tool_name} observation: {log_ob}", color=Color.green)

            for action_result_item in observation.action_result:
                await self._add_tool_result_to_memory(action_result_item.tool_call_id, action_result_item.content,context=context_message.context)

        return [ActionModel(agent_name=self.id(), policy_info=observation.content)]

    def _init_context(self, context: Context):
        super()._init_context(context)
        # Generate default configuration when context_rule is empty
        llm_config = self.conf.llm_config
        context_rule = self.context_rule
        if context_rule is None:
            self.context_rule = ContextRuleConfig(
                optimization_config=OptimizationConfig(
                    enabled=True,
                    max_token_budget_ratio=1.0
                ),
                llm_compression_config=LlmCompressionConfig(
                    enabled=False  # Compression disabled by default
                )
            )
        logger.debug(f'init_context llm_agent {self.name()} {self.conf} {self.context_rule}')

    def update_system_prompt(self, system_prompt: str):
        self.system_prompt = system_prompt
        logger.info(f"Agent {self.name()} system_prompt updated")

    def update_agent_prompt(self, agent_prompt: str):
        self.agent_prompt = agent_prompt
        logger.info(f"Agent {self.name()} agent_prompt updated")

    async def run_hooks(self, context: Context, hook_point: str):
        """Execute hooks asynchronously"""
        from aworld.runners.hook.hook_factory import HookFactory
        from aworld.core.event.base import Message

        # Get all hooks for the specified hook point
        all_hooks = HookFactory.hooks(hook_point)
        hooks = all_hooks.get(hook_point, [])

        for hook in hooks:
            try:
                # Create a temporary Message object to pass to the hook
                message = Message(
                    category="agent_hook",
                    payload=None,
                    sender=self.id(),
                    session_id=context.session_id if hasattr(
                        context, 'session_id') else None,
                    headers={"context": self.context}
                )

                # Execute hook
                msg = await hook.exec(message, context)
                if msg:
                    logger.debug(f"Hook {hook.point()} executed successfully")
                    yield msg
            except Exception as e:
                logger.warning(
                    f"Hook {hook.point()} execution failed: {traceback.format_exc()}")

    def _run_hooks_sync(self, context: Context, hook_point: str):
        """Execute hooks synchronously"""
        # Use sync_exec to execute asynchronous hook logic
        try:
            sync_exec(self.run_hooks, context, hook_point)
        except Exception as e:
            logger.warn(
                f"Failed to execute hooks for {hook_point}: {traceback.format_exc()}")

    async def _add_system_message_to_memory(self, context: Context, content: str):
         session_id =  context.get_task().session_id
         task_id =  context.get_task().id
         user_id =  context.get_task().user_id

         histories = self.memory.get_last_n(self.history_messages, filters={
             "agent_id": self.id(),
             "session_id": session_id,
             "task_id": task_id,
             "message_type": "message"
         }, agent_memory_config=self.memory_config)
         if histories and len(histories) > 0:
             logger.debug(
                 f"🧠 [MEMORY:short-term] histories is not empty, do not need add system input to agent memory")
             return
         if not self.system_prompt:
             return
         content = await self.custom_system_prompt(context=context, content=content)
         logger.info(f'system prompt content: {content}')

         self.memory.add(MemorySystemMessage(
             content=content,
             metadata=MessageMetadata(
                 session_id=session_id,
                 user_id=user_id,
                 task_id=task_id,
                 agent_id=self.id(),
                 agent_name=self.name(),
             )
         ), agent_memory_config=self.memory_config)
         logger.info(
             f"🧠 [MEMORY:short-term] Added system input to agent memory:  Agent#{self.id()}, 💬 {content[:100]}...")

    async def custom_system_prompt(self, context: Context, content: str):
        if self.system_prompt_template is not None:
            content = self.system_prompt_template.format(context=context, task=content, tool_list=self.tools)
        else:
            content = self.system_prompt if not self.use_tools_in_prompt else self.system_prompt.format(tool_list=self.tools)
        return content

    async def _add_human_input_to_memory(self, content: str, context: Context):
        """Add user input to memory"""
        if not context.get_task():
            logger.error(f"Task is None")
        session_id = context.get_task().session_id
        user_id = context.get_task().user_id
        task_id = context.get_task().id
    
        self.memory.add(MemoryHumanMessage(
            content=content,
            metadata=MessageMetadata(
                session_id=session_id,
                user_id=user_id,
                task_id=task_id,
                agent_id=self.id(),
                agent_name=self.name(),
            )
        ), agent_memory_config=self.memory_config)
        logger.info(f"🧠 [MEMORY:short-term] Added human input to task memory: "
                    f"User#{user_id}, "
                    f"Session#{session_id}, "
                    f"Task#{task_id}, "
                    f"Agent#{self.id()}, 💬 {content[:100]}...")

    async def _add_llm_response_to_memory(self, llm_response, context: Context):
        """Add LLM response to memory"""
        custom_prompt_tool_calls = []
        if self.use_tools_in_prompt:
            custom_prompt_tool_calls = self.use_tool_list(llm_response)
        if not context.get_task():
            logger.error(f"Task is None")
        session_id = context.get_task().session_id
        user_id = context.get_task().user_id
        task_id = context.get_task().id

        self.memory.add(MemoryAIMessage(
            content=llm_response.content,
            tool_calls=llm_response.tool_calls if not self.use_tools_in_prompt else custom_prompt_tool_calls,
            metadata=MessageMetadata(
                session_id=session_id,
                user_id=user_id,
                task_id=task_id,
                agent_id=self.id(),
                agent_name=self.name()
            )
        ), agent_memory_config=self.memory_config)
        logger.info(f"🧠 [MEMORY:short-term] Added LLM response to task memory: "
                    f"User#{user_id}, "
                    f"Session#{session_id}, "
                    f"Task#{task_id}, "
                    f"Agent#{self.id()},"
                    f" 💬 tool_calls size: {len(llm_response.tool_calls) if llm_response.tool_calls else 0},"
                    f" content: {llm_response.content[:100] if llm_response.content else ''}... ")

    async def _add_tool_result_to_memory(self, tool_call_id: str, tool_result: Any, context: Context):
        """Add tool result to memory"""

        session_id = context.get_task().session_id
        user_id = context.get_task().user_id
        task_id = context.get_task().id

        self.memory.add(MemoryToolMessage(
            content=tool_result,
            tool_call_id=tool_call_id,
            status="success",
            metadata=MessageMetadata(
                session_id=session_id,
                user_id=user_id,
                task_id=task_id,
                agent_id=self.id(),
                agent_name=self.name(),
            )
        ), agent_memory_config=self.memory_config)
        logger.info(f"🧠 [MEMORY:short-term] Added tool result to task memory:"
                    f" User#{user_id}, "
                    f"Session#{session_id}, "
                    f"Task#{task_id}, "
                    f"Agent#{self.id()}, 💬 tool_call_id: {tool_call_id} ")
<|MERGE_RESOLUTION|>--- conflicted
+++ resolved
@@ -62,16 +62,11 @@
         self.model_name = conf.llm_config.llm_model_name if conf.llm_config.llm_model_name else conf.llm_model_name
         self._llm = None
         self.memory = MemoryFactory.instance()
-<<<<<<< HEAD
         self.memory_config = agent_memory_config if agent_memory_config else AgentMemoryConfig()
-        self.system_prompt: str = kwargs.pop("system_prompt") if kwargs.get("system_prompt") else (conf.system_prompt if conf.system_prompt else Prompt().get_prompt())
-        self.system_prompt_template: BasePromptTemplate = kwargs.pop("system_prompt_template") if kwargs.get("system_prompt_template") else StringPromptTemplate(self.system_prompt)
-=======
         self.system_prompt: str = kwargs.pop("system_prompt") if kwargs.get("system_prompt") else conf.system_prompt
         self.system_prompt_template:str = kwargs.pop("system_prompt_template") if kwargs.get("system_prompt_template") else conf.system_prompt_template
         if self.system_prompt_template:
             self.system_prompt=Prompt(self.system_prompt_template).get_prompt()
->>>>>>> 3b5d2a55
         self.agent_prompt: str = kwargs.get("agent_prompt") if kwargs.get("agent_prompt") else conf.agent_prompt
         self.event_driven = kwargs.pop(
             'event_driven', conf.get('event_driven', False))
