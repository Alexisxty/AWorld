--- conflicted
+++ resolved
@@ -51,11 +51,7 @@
     # {busi_id}_{busi_type}
     node_id: Optional[str] = None
     busi_type: str = None
-<<<<<<< HEAD
-    busi_id: str = None
-=======
     busi_id: Optional[str] = None
->>>>>>> 465abe36
     session_id: Optional[str] = None
     msg_id: Optional[str] = None  # input message id
     # busi_id of node that send the input message
