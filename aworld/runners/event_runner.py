--- conflicted
+++ resolved
@@ -109,13 +109,13 @@
         event_bus = self.event_mng.event_bus
 
         key = message.category
-        transformer = event_bus.get_transform_handlers(key)
+        transformer = self.event_mng.get_transform_handler(key)
         print(f"_common_process: {message}")
         if transformer:
             message = await event_bus.transform(message, handler=transformer)
 
         results = []
-        handlers = event_bus.get_handlers(key)
+        handlers = self.event_mng.get_handlers(key)
         async with trace.message_span(message=message):
             self.state_manager.start_message_node(message)
             if handlers:
@@ -134,13 +134,8 @@
                         continue
 
                     for handler in handler_list:
-<<<<<<< HEAD
-                        t = asyncio.create_task(
-                            self._handle_task(message, handler))
+                        t = asyncio.create_task(self._handle_task(message, handler))
                         handle_tasks.append(t)
-=======
-                        t = asyncio.create_task(self._handle_task(message, handler))
->>>>>>> 91f7f4bd
                         self.background_tasks.add(t)
                         t.add_done_callback(self.background_tasks.discard)
 
