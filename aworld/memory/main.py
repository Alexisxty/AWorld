# coding: utf-8
# Copyright (c) 2025 inclusionAI.
import abc
import asyncio
import json
import os
import uuid
from typing import Optional

from aworld.config import ConfigDict
from aworld.core.memory import MemoryBase, MemoryItem, MemoryStore, MemoryConfig
from aworld.logs.util import logger
from aworld.models.llm import get_llm_model, acall_llm_model
from aworld.memory.longterm import SimpleMemoryOrchestrator, LongTermConfig


class InMemoryMemoryStore(MemoryStore):
    def __init__(self):
        self.memory_items = []

    def add(self, memory_item: MemoryItem):
        self.memory_items.append(memory_item)

    def get(self, memory_id) -> Optional[MemoryItem]:
        return next((item for item in self.memory_items if item.id == memory_id), None)

    def get_first(self, filters: dict = None) -> Optional[MemoryItem]:
        """Get the first memory item."""
        filtered_items = self.get_all(filters)
        if len(filtered_items) == 0:
            return None
        return filtered_items[0]

    def total_rounds(self, filters: dict = None) -> int:
        """Get the total number of rounds."""
        return len(self.get_all(filters))

    def get_all(self, filters: dict = None) -> list[MemoryItem]:
        """Filter memory items based on filters."""
        filtered_items = [item for item in self.memory_items if self._filter_memory_item(item, filters)]
        return filtered_items

    def _filter_memory_item(self, memory_item: MemoryItem, filters: dict = None) -> bool:
        if memory_item.deleted:
            return False
        if filters is None:
            return True
        if filters.get('application_id') is not None:
            if memory_item.metadata.get('application_id') is None:
                return False
            if memory_item.metadata.get('application_id') != filters['application_id']:
                return False
        if filters.get('user_id') is not None:
            if memory_item.metadata.get('user_id') is None:
                return False
            if memory_item.metadata.get('user_id') != filters['user_id']:
                return False
        if filters.get('agent_id') is not None:
            if memory_item.metadata.get('agent_id') is None:
                return False
            if memory_item.metadata.get('agent_id') != filters['agent_id']:
                return False
        if filters.get('task_id') is not None:
            if memory_item.metadata.get('task_id') is None:
                return False
            if memory_item.metadata.get('task_id') != filters['task_id']:
                return False
        if filters.get('session_id') is not None:
            if memory_item.metadata.get('session_id') is None:
                return False
            if memory_item.metadata.get('session_id') != filters['session_id']:
                return False
        if filters.get('memory_type') is not None:
            if memory_item.memory_type is None:
                return False
            if memory_item.memory_type != filters['memory_type']:
                return False
        return True

    def get_last_n(self, last_rounds, filters: dict = None) -> list[MemoryItem]:
        return self.memory_items[-last_rounds:]  # Get the last n items

    def update(self, memory_item: MemoryItem):
        for index, item in enumerate(self.memory_items):
            if item.id == memory_item.id:
                self.memory_items[index] = memory_item  # Update the item in the list
                break

    def delete(self, memory_id):
        exists = self.get(memory_id)
        if exists:
            exists.deleted = True

    def history(self, memory_id) -> list[MemoryItem] | None:
        exists = self.get(memory_id)
        if exists:
            return exists.histories
        return None


class MemoryFactory:

    @classmethod
    def from_config(cls, config: MemoryConfig) -> "MemoryBase":
        """
        Initialize a Memory instance from a configuration dictionary.

        Args:
            config (dict): Configuration dictionary.

        Returns:
            MemoryBase: Memory instance.
        """
        if config.provider == "inmemory":
            logger.info("🧠setup memory store: inmemory")
            return InMemoryStorageMemory(
                memory_store=InMemoryMemoryStore(),
                config=config,
                enable_summary=config.enable_summary,
                summary_rounds=config.summary_rounds
            )
        elif config.provider == "mem0":
            from aworld.memory.mem0.mem0_memory import Mem0Memory
            logger.info("🧠setup memory store: mem0")
            return Mem0Memory(
                memory_store=InMemoryMemoryStore(),
                config=config
            )
        else:
            raise ValueError(f"Invalid memory store type: {config.get('memory_store')}")


class Memory(MemoryBase):
    __metaclass__ = abc.ABCMeta

    def __init__(self, memory_store: MemoryStore, config: MemoryConfig, **kwargs):
        self.memory_store = memory_store
        self.config = config
<<<<<<< HEAD
        self.default_llm_instance = get_llm_model(conf=ConfigDict({
            "llm_model_name": os.getenv("MEM_LLM_MODEL_NAME") if os.getenv("MEM_LLM_MODEL_NAME") else os.getenv(
                'LLM_MODEL_NAME'),
            "llm_api_key": os.getenv("MEM_LLM_API_KEY") if os.getenv("MEM_LLM_API_KEY") else os.getenv('LLM_API_KEY'),
            "llm_base_url": os.getenv("MEM_LLM_BASE_URL") if os.getenv("MEM_LLM_BASE_URL") else os.getenv('LLM_BASE_URL'),
            "temperature": os.getenv("MEM_LLM_TEMPERATURE") if os.getenv("MEM_LLM_TEMPERATURE") else 1.0,
            "streaming": 'False'
        }))
        
        # Initialize long-term memory components
        if self.config.enable_long_term:
            self.longterm_config = config.long_term_config or LongTermConfig.create_simple_config()
            self.memory_orchestrator = SimpleMemoryOrchestrator(self.default_llm_instance)

            logger.info(f"🧠 [LongTermMemory] Initialized with config: "
                        f"threshold={self.longterm_config.trigger.message_count_threshold}, "
                        f"user_profiles={self.longterm_config.extraction.enable_user_profile_extraction}, "
                        f"agent_experiences={self.longterm_config.extraction.enable_agent_experience_extraction}")

=======
        self._llm_instance = None

    @property
    def default_llm_instance(self):
        def get_env(key: str, default_key: str, default_val: object=None):
            return os.getenv(key) if os.getenv(key) else os.getenv(default_key, default_val)

        if not self._llm_instance:
            self._llm_instance = get_llm_model(conf=ConfigDict({
                "llm_model_name": get_env("MEM_LLM_MODEL_NAME", "LLM_MODEL_NAME"),
                "llm_api_key": get_env("MEM_LLM_API_KEY", "LLM_MODEL_NAME") ,
                "llm_base_url": get_env("MEM_LLM_BASE_URL", 'LLM_BASE_URL'),
                "temperature": get_env("MEM_LLM_TEMPERATURE", "MEM_LLM_TEMPERATURE", 1.0),
                "streaming": 'False'
            }))
        return self._llm_instance
>>>>>>> 182826fb

    def _build_history_context(self, messages) -> str:
        """Build the history context string from a list of messages.

        Args:
            messages: List of message objects with 'role', 'content', and optional 'tool_calls'.
        Returns:
            Concatenated context string.
        """
        history_context = ""
        for item in messages:
            history_context += (f"\n\n{item['role']}: {item['content']}, "
                                f"{'tool_calls:' + json.dumps(item['tool_calls']) if 'tool_calls' in item and item['tool_calls'] else ''}")
        return history_context

    async def _call_llm_summary(self, summary_messages: list) -> str:
        """Call LLM to generate summary and log the process.

        Args:
            summary_messages: List of messages to send to LLM.
        Returns:
            Summary content string.
        """
        logger.info(f"🤔 [Summary] Creating summary memory, history messages: {summary_messages}")
        llm_response = await acall_llm_model(
            self.default_llm_instance,
            messages=summary_messages,
            stream=False
        )
        logger.info(f'🤔 [Summary] summary_content: result is {llm_response.content[:400] + "...truncated"} ')
        return llm_response.content

    def _get_parsed_history_messages(self, history_items: list[MemoryItem]) -> list[dict]:
        """Get and format history messages for summary.

        Args:
            history_items: list[MemoryItem]
        Returns:
            List of parsed message dicts
        """
        parsed_messages = [
            {
                'role': message.metadata['role'],
                'content': message.content,
                'tool_calls': message.metadata.get('tool_calls') if message.metadata.get('tool_calls') else None
            }
            for message in history_items]
        return parsed_messages

    async def async_gen_multi_rounds_summary(self, to_be_summary: list[MemoryItem]) -> str:
        logger.info(
            f"🤔 [Summary] Creating summary memory, history messages")
        if len(to_be_summary) == 0:
            return ""
        parsed_messages = self._get_parsed_history_messages(to_be_summary)
        history_context = self._build_history_context(parsed_messages)

        summary_messages = [
            {"role": "user", "content": self.config.summary_prompt.format(context=history_context)}
        ]

        return await self._call_llm_summary(summary_messages)

    async def async_gen_summary(self, filters: dict, last_rounds: int) -> str:
        """A tool for summarizing the conversation history."""

        logger.info(f"🤔 [Summary] Creating summary memory, history messages [filters -> {filters}, "
                    f"last_rounds -> {last_rounds}]")
        history_items = self.memory_store.get_last_n(last_rounds, filters=filters)
        if len(history_items) == 0:
            return ""
        parsed_messages = self._get_parsed_history_messages(history_items)
        history_context = self._build_history_context(parsed_messages)

        summary_messages = [
            {"role": "user", "content": self.config.summary_prompt.format(context=history_context)}
        ]

        return await self._call_llm_summary(summary_messages)

    async def async_gen_cur_round_summary(self, to_be_summary: MemoryItem, filters: dict, last_rounds: int) -> str:
        if self.config.enable_summary and len(to_be_summary.content) < self.config.summary_single_context_length:
            return to_be_summary.content

        logger.info(f"🤔 [Summary] Creating summary memory, history messages [filters -> {filters}, "
                    f"last_rounds -> {last_rounds}]: to be summary content is {to_be_summary.content}")
        history_items = self.memory_store.get_last_n(last_rounds, filters=filters)
        if len(history_items) == 0:
            return ""
        parsed_messages = self._get_parsed_history_messages(history_items)

        # Append the to_be_summary
        parsed_messages.append({
            "role": to_be_summary.metadata['role'],
            "content": f"{to_be_summary.content}",
            'tool_call_id': to_be_summary.metadata['tool_call_id'],
        })
        history_context = self._build_history_context(parsed_messages)

        summary_messages = [
            {"role": "user", "content": self.config.summary_prompt.format(context=history_context)}
        ]

        return await self._call_llm_summary(summary_messages)

    def search(self, query, limit=100, filters=None) -> Optional[list[MemoryItem]]:
        pass
    
    def _check_and_trigger_longterm_processing(self, filters: dict = None) -> None:
        """
        Check if long-term memory processing should be triggered and process if necessary.
        
        Args:
            filters: Filters to apply when retrieving memory items for processing
        """
        if not self.config.enable_long_term:
            return
        try:
            # Get all current memory items
            all_memory_items = self.memory_store.get_all(filters)
            
            if not all_memory_items:
                return
                
            # Extract identifiers from filters or use defaults
            application_id = filters.get('application_id', 'default') if filters else 'default'
            agent_id = filters.get('agent_id', 'default') if filters else 'default'
            user_id = filters.get('user_id', 'default') if filters else 'default'
            session_id = filters.get('session_id', 'default') if filters else 'default'
            
            # Check if processing should be triggered
            should_process = self.memory_orchestrator.should_process_memory(
                memory_items=all_memory_items,
                application_id=application_id,
                agent_id=agent_id,
                user_id=user_id,
                session_id=session_id,
                longterm_config=self.longterm_config
            )
            
            if should_process:
                logger.info(f"🧠 [LongTermMemory] Triggering long-term memory processing for "
                           f"app_id={application_id}, agent_id={agent_id}, user_id={user_id}, "
                           f"session_id={session_id}, total_items={len(all_memory_items)}")
                
                # Create processing task
                task = self.memory_orchestrator.create_memory_task(
                    memory_items=all_memory_items,
                    application_id=application_id,
                    agent_id=agent_id,
                    user_id=user_id,
                    session_id=session_id,
                    task_id="MEMORY_TASK_" + str(uuid.uuid4()),  # Will be auto-generated
                    longterm_config=self.longterm_config
                )
                
                # For now, just log the task creation
                # In the future, this could be sent to a background processor
                logger.info(f"🧠 [LongTermMemory] Created processing task {task.task_id} "
                           f"with trigger_reason: {task.metadata.get('trigger_reason', 'unknown')}")
                
                if self.longterm_config.processing.enable_background_processing:
                    # Schedule background processing
                    asyncio.create_task(self._process_longterm_memory_task(task))
                else:
                    # Process immediately
                    asyncio.run(self._process_longterm_memory_task(task))
                    
        except Exception as e:
            logger.error(f"🧠 [LongTermMemory] Error during long-term memory processing check: {e}")
    
    async def _process_longterm_memory_task(self, task) -> None:
        """
        Process a long-term memory task (placeholder implementation).
        
        Args:
            task: MemoryProcessingTask to process
        """
        try:
            if not self.config.enable_long_term:
                return
            logger.info(f"🧠 [LongTermMemory] Processing task {task.task_id} started")
            
            # This is a placeholder implementation
            # In a real implementation, this would:
            # 1. Use MemoryGungnir to extract user profiles and agent experiences
            # 2. Store the extracted long-term memories
            # 3. Update the task status
            
            # For now, just simulate processing time
            await asyncio.sleep(0.1)
            
            logger.info(f"🧠 [LongTermMemory] Processing task {task.task_id} completed "
                       f"(placeholder implementation)")
                       
        except Exception as e:
            logger.error(f"🧠 [LongTermMemory] Error processing task {task.task_id}: {e}")


class InMemoryStorageMemory(Memory):
<<<<<<< HEAD

    def __init__(self, memory_store: MemoryStore, config: MemoryConfig, enable_summary: bool = True, **kwargs):
        super().__init__(memory_store=memory_store, config=config, longterm_config=config.long_term_config)
=======
    def __init__(self, memory_store: MemoryStore, config: MemoryConfig, enable_summary: bool = True, **kwargs):
        super().__init__(memory_store=memory_store, config=config)
>>>>>>> 182826fb
        self.summary = {}
        self.summary_rounds = self.config.summary_rounds
        self.enable_summary = self.config.enable_summary

    def add(self, memory_item: MemoryItem, filters: dict = None):
        self.memory_store.add(memory_item)

        # Check if we need to create or update summary
        if self.enable_summary:
            total_rounds = len(self.memory_store.get_all())
            if total_rounds > self.summary_rounds:
                self._create_or_update_summary(total_rounds)
        
        # Check and trigger long-term memory processing
        self._check_and_trigger_longterm_processing(filters)

    def _create_or_update_summary(self, total_rounds: int):
        """Create or update summary based on current total rounds.

        Args:
            total_rounds (int): Total number of rounds.
        """
        summary_index = int(total_rounds / self.summary_rounds)
        start = (summary_index - 1) * self.summary_rounds
        end = total_rounds - self.summary_rounds

        # Ensure we have valid start and end indices
        start = max(0, start)
        end = max(start, end)

        # Get the memory items to summarize
        items_to_summarize = self.memory_store.get_all()[start:end + 1]
        print(f"{total_rounds}start: {start}, end: {end},")

        # Create summary content
        summary_content = self._summarize_items(items_to_summarize, summary_index)

        # Create the range key
        range_key = f"{start}_{end}"

        # Check if summary for this range already exists
        if range_key in self.summary:
            # Update existing summary
            self.summary[range_key].content = summary_content
            self.summary[range_key].updated_at = None  # This will update the timestamp
        else:
            # Create new summary
            summary_item = MemoryItem(
                content=summary_content,
                metadata={
                    "summary_index": summary_index,
                    "start_round": start,
                    "end_round": end,
                    "role": "system"
                },
                tags=["summary"]
            )
            self.summary[range_key] = summary_item

    def _summarize_items(self, items: list[MemoryItem], summary_index: int) -> str:
        """Summarize a list of memory items.

        Args:
            items (list[MemoryItem]): List of memory items to summarize.
            summary_index (int): Summary index.

        Returns:
            str: Summary content.
        """
        # This is a placeholder. In a real implementation, you might use an LLM or other method
        # to create a meaningful summary of the content
        return asyncio.run(self.async_gen_multi_rounds_summary(items))

    def update(self, memory_item: MemoryItem):
        self.memory_store.update(memory_item)

    def delete(self, memory_id):
        self.memory_store.delete(memory_id)

    def get(self, memory_id) -> Optional[MemoryItem]:
        return self.memory_store.get(memory_id)

    def get_all(self, filters: dict = None) -> list[MemoryItem]:
        return self.memory_store.get_all()

    def get_last_n(self, last_rounds, add_first_message=True, filters: dict = None) -> list[MemoryItem]:
        """Get last n memories.

        Args:
            last_rounds (int): Number of memories to retrieve.
            add_first_message (bool):

        Returns:
            list[MemoryItem]: List of latest memories.
        """
        memory_items = self.memory_store.get_last_n(last_rounds)
        while len(memory_items) > 0 and memory_items[0].metadata and "tool_call_id" in memory_items[0].metadata and \
                memory_items[0].metadata["tool_call_id"]:
            last_rounds = last_rounds + 1
            memory_items = self.memory_store.get_last_n(last_rounds)

        # If summary is disabled or no summaries exist, return just the last_n_items
        if not self.enable_summary or not self.summary:
            return memory_items

        # Calculate the range for relevant summaries
        all_items = self.memory_store.get_all()
        total_items = len(all_items)
        end_index = total_items - last_rounds

        # Get complete summaries
        result = []
        complete_summary_count = end_index // self.summary_rounds

        # Get complete summaries
        for i in range(complete_summary_count):
            range_key = f"{i * self.summary_rounds}_{(i + 1) * self.summary_rounds - 1}"
            if range_key in self.summary:
                result.append(self.summary[range_key])

        # Get the last incomplete summary if exists
        remaining_items = end_index % self.summary_rounds
        if remaining_items > 0:
            start = complete_summary_count * self.summary_rounds
            range_key = f"{start}_{end_index - 1}"
            if range_key in self.summary:
                result.append(self.summary[range_key])

        # Add the last n items
        result.extend(memory_items)

        # Add first user input
        if add_first_message and last_rounds < self.memory_store.total_rounds():
            memory_items.insert(0, self.memory_store.get_first())

        return result<|MERGE_RESOLUTION|>--- conflicted
+++ resolved
@@ -136,7 +136,6 @@
     def __init__(self, memory_store: MemoryStore, config: MemoryConfig, **kwargs):
         self.memory_store = memory_store
         self.config = config
-<<<<<<< HEAD
         self.default_llm_instance = get_llm_model(conf=ConfigDict({
             "llm_model_name": os.getenv("MEM_LLM_MODEL_NAME") if os.getenv("MEM_LLM_MODEL_NAME") else os.getenv(
                 'LLM_MODEL_NAME'),
@@ -145,18 +144,11 @@
             "temperature": os.getenv("MEM_LLM_TEMPERATURE") if os.getenv("MEM_LLM_TEMPERATURE") else 1.0,
             "streaming": 'False'
         }))
-        
+
         # Initialize long-term memory components
         if self.config.enable_long_term:
             self.longterm_config = config.long_term_config or LongTermConfig.create_simple_config()
             self.memory_orchestrator = SimpleMemoryOrchestrator(self.default_llm_instance)
-
-            logger.info(f"🧠 [LongTermMemory] Initialized with config: "
-                        f"threshold={self.longterm_config.trigger.message_count_threshold}, "
-                        f"user_profiles={self.longterm_config.extraction.enable_user_profile_extraction}, "
-                        f"agent_experiences={self.longterm_config.extraction.enable_agent_experience_extraction}")
-
-=======
         self._llm_instance = None
 
     @property
@@ -173,7 +165,12 @@
                 "streaming": 'False'
             }))
         return self._llm_instance
->>>>>>> 182826fb
+
+            logger.info(f"🧠 [LongTermMemory] Initialized with config: "
+                        f"threshold={self.longterm_config.trigger.message_count_threshold}, "
+                        f"user_profiles={self.longterm_config.extraction.enable_user_profile_extraction}, "
+                        f"agent_experiences={self.longterm_config.extraction.enable_agent_experience_extraction}")
+
 
     def _build_history_context(self, messages) -> str:
         """Build the history context string from a list of messages.
@@ -281,11 +278,11 @@
 
     def search(self, query, limit=100, filters=None) -> Optional[list[MemoryItem]]:
         pass
-    
+
     def _check_and_trigger_longterm_processing(self, filters: dict = None) -> None:
         """
         Check if long-term memory processing should be triggered and process if necessary.
-        
+
         Args:
             filters: Filters to apply when retrieving memory items for processing
         """
@@ -294,16 +291,16 @@
         try:
             # Get all current memory items
             all_memory_items = self.memory_store.get_all(filters)
-            
+
             if not all_memory_items:
                 return
-                
+
             # Extract identifiers from filters or use defaults
             application_id = filters.get('application_id', 'default') if filters else 'default'
             agent_id = filters.get('agent_id', 'default') if filters else 'default'
             user_id = filters.get('user_id', 'default') if filters else 'default'
             session_id = filters.get('session_id', 'default') if filters else 'default'
-            
+
             # Check if processing should be triggered
             should_process = self.memory_orchestrator.should_process_memory(
                 memory_items=all_memory_items,
@@ -313,12 +310,12 @@
                 session_id=session_id,
                 longterm_config=self.longterm_config
             )
-            
+
             if should_process:
                 logger.info(f"🧠 [LongTermMemory] Triggering long-term memory processing for "
                            f"app_id={application_id}, agent_id={agent_id}, user_id={user_id}, "
                            f"session_id={session_id}, total_items={len(all_memory_items)}")
-                
+
                 # Create processing task
                 task = self.memory_orchestrator.create_memory_task(
                     memory_items=all_memory_items,
@@ -329,26 +326,26 @@
                     task_id="MEMORY_TASK_" + str(uuid.uuid4()),  # Will be auto-generated
                     longterm_config=self.longterm_config
                 )
-                
+
                 # For now, just log the task creation
                 # In the future, this could be sent to a background processor
                 logger.info(f"🧠 [LongTermMemory] Created processing task {task.task_id} "
                            f"with trigger_reason: {task.metadata.get('trigger_reason', 'unknown')}")
-                
+
                 if self.longterm_config.processing.enable_background_processing:
                     # Schedule background processing
                     asyncio.create_task(self._process_longterm_memory_task(task))
                 else:
                     # Process immediately
                     asyncio.run(self._process_longterm_memory_task(task))
-                    
+
         except Exception as e:
             logger.error(f"🧠 [LongTermMemory] Error during long-term memory processing check: {e}")
-    
+
     async def _process_longterm_memory_task(self, task) -> None:
         """
         Process a long-term memory task (placeholder implementation).
-        
+
         Args:
             task: MemoryProcessingTask to process
         """
@@ -356,32 +353,26 @@
             if not self.config.enable_long_term:
                 return
             logger.info(f"🧠 [LongTermMemory] Processing task {task.task_id} started")
-            
+
             # This is a placeholder implementation
             # In a real implementation, this would:
             # 1. Use MemoryGungnir to extract user profiles and agent experiences
             # 2. Store the extracted long-term memories
             # 3. Update the task status
-            
+
             # For now, just simulate processing time
             await asyncio.sleep(0.1)
-            
+
             logger.info(f"🧠 [LongTermMemory] Processing task {task.task_id} completed "
                        f"(placeholder implementation)")
-                       
+
         except Exception as e:
             logger.error(f"🧠 [LongTermMemory] Error processing task {task.task_id}: {e}")
 
 
 class InMemoryStorageMemory(Memory):
-<<<<<<< HEAD
-
     def __init__(self, memory_store: MemoryStore, config: MemoryConfig, enable_summary: bool = True, **kwargs):
         super().__init__(memory_store=memory_store, config=config, longterm_config=config.long_term_config)
-=======
-    def __init__(self, memory_store: MemoryStore, config: MemoryConfig, enable_summary: bool = True, **kwargs):
-        super().__init__(memory_store=memory_store, config=config)
->>>>>>> 182826fb
         self.summary = {}
         self.summary_rounds = self.config.summary_rounds
         self.enable_summary = self.config.enable_summary
@@ -394,7 +385,7 @@
             total_rounds = len(self.memory_store.get_all())
             if total_rounds > self.summary_rounds:
                 self._create_or_update_summary(total_rounds)
-        
+
         # Check and trigger long-term memory processing
         self._check_and_trigger_longterm_processing(filters)
 
