--- conflicted
+++ resolved
@@ -133,11 +133,6 @@
         self.sandbox = sandbox or Sandbox(
             mcp_servers=self.mcp_servers, mcp_config=self.mcp_config)
 
-<<<<<<< HEAD
-=======
-        for k, v in kwargs.items():
-            setattr(self, k, v)
-
     def _init_context(self, context: Context):
         self.context = context
         self.agent_context = AgentContext(
@@ -149,7 +144,6 @@
             parent_state=self.context.state  # Pass Context's state as parent state
         )
 
->>>>>>> cffc61db
     def id(self) -> str:
         return self._id
 
@@ -166,10 +160,10 @@
             self.pre_run()
             result = self.policy(observation, **kwargs)
             final_result = self.post_run(result, observation)
-            if isinstance(final_result, Message):
+            if final_result:
                 final_result.context = self.context
                 final_result.session_id = self.context.session_id
-            return final_result if final_result else result
+            return final_result
 
     async def async_run(self, message: Message, **kwargs) -> Message:
         self._init_context(message.context)
@@ -185,10 +179,10 @@
             await self.async_pre_run()
             result = await self.async_policy(observation, **kwargs)
             final_result = await self.async_post_run(result, observation)
-            if isinstance(final_result, Message):
+            if final_result:
                 final_result.context = self.context
                 final_result.session_id = self.context.session_id
-            return final_result if final_result else result
+            return final_result
 
     @abc.abstractmethod
     def policy(self, observation: INPUT, info: Dict[str, Any] = None, **kwargs) -> OUTPUT:
@@ -233,13 +227,13 @@
         pass
 
     def post_run(self, policy_result: OUTPUT, input: INPUT) -> Message:
-        pass
+        return policy_result
 
     async def async_pre_run(self):
         pass
 
     async def async_post_run(self, policy_result: OUTPUT, input: INPUT) -> Message:
-        pass
+        return policy_result
 
 
 class AgentManager(Factory):
