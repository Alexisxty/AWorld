--- conflicted
+++ resolved
@@ -70,18 +70,14 @@
                   **kwargs) -> Message:
         pass
 
-<<<<<<< HEAD
+    def postprocess(self, step_res: Tuple[AgentInput, float, bool, bool, Dict[str, Any]],
+                    action: ToolInput,
+                    **kwargs):
+        pass
+
     def step(self, message: Message, **kwargs) -> Message:
         self._init_context(message.context)
         action = message.payload
-=======
-    def postprocess(self, step_res: Tuple[AgentInput, float, bool, bool, Dict[str, Any]],
-                    action: ToolInput,
-                    **kwargs):
-        pass
-
-    def step(self, action: ToolInput, **kwargs) -> Message:
->>>>>>> f4b06211
         tool_id_mapping = {}
         if isinstance(action, list):
             for act in action:
@@ -91,13 +87,10 @@
         self.pre_step(action, **kwargs)
         res = self.do_step(action, **kwargs)
         final_res = self.post_step(res, action, tool_id_mapping=tool_id_mapping, **kwargs)
-<<<<<<< HEAD
         if isinstance(final_res, Message):
             final_res.context = self.context
             final_res.session_id = self.context.session_id
-=======
-        self.postprocess(res, action, tool_id_mapping=tool_id_mapping, **kwargs)
->>>>>>> f4b06211
+        self.postprocess(final_res, action, tool_id_mapping=tool_id_mapping, **kwargs)
         return final_res
 
     @abc.abstractmethod
@@ -174,18 +167,14 @@
                         **kwargs) -> Message:
         pass
 
-<<<<<<< HEAD
+    async def postprocess(self, step_res: Tuple[AgentInput, float, bool, bool, Dict[str, Any]],
+                          action: ToolInput,
+                          **kwargs):
+        pass
+
     async def step(self, message: Message, **kwargs) -> Message:
         self._init_context(message.context)
         action = message.payload
-=======
-    async def postprocess(self, step_res: Tuple[AgentInput, float, bool, bool, Dict[str, Any]],
-                          action: ToolInput,
-                          **kwargs):
-        pass
-
-    async def step(self, action: ToolInput, **kwargs) -> Message:
->>>>>>> f4b06211
         tool_id_mapping = {}
         if isinstance(action, list):
             for act in action:
@@ -195,13 +184,10 @@
         await self.pre_step(action, **kwargs)
         res = await self.do_step(action, **kwargs)
         final_res = await self.post_step(res, action, tool_id_mapping=tool_id_mapping, **kwargs)
-<<<<<<< HEAD
         if isinstance(final_res, Message):
             final_res.context = self.context
             final_res.session_id = self.context.session_id
-=======
-        await self.postprocess(res, action, tool_id_mapping=tool_id_mapping, **kwargs)
->>>>>>> f4b06211
+        await self.postprocess(final_res, action, tool_id_mapping=tool_id_mapping, **kwargs)
         return final_res
 
     @abc.abstractmethod
