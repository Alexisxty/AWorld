--- conflicted
+++ resolved
@@ -53,11 +53,7 @@
 
     @app.route('/api/traces/<trace_id>')
     def get_trace(trace_id):
-<<<<<<< HEAD
         spans = current_storage.get_all_spans(trace_id)
-=======
-        spans = storage.get_all_spans(trace_id)
->>>>>>> b40d775f
         spans_sorted = sorted(spans, key=lambda x: x.start_time)
         trace_tree = build_trace_tree(spans_sorted)
         return jsonify({
@@ -65,8 +61,5 @@
             'root_span': trace_tree,
         })
 
-<<<<<<< HEAD
     routes_setup = True
-=======
->>>>>>> b40d775f
     return app